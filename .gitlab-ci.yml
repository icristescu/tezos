variables:
  ## Please update `scripts/version.sh` accordingly
<<<<<<< HEAD
  build_deps_image_version: ebc2de016e52e8b77f250df174512a793b2fb0e5
=======
  build_deps_image_version: a0ce95cd2089a4d5e8ec9771a15b88a11a44f8ed
>>>>>>> 6ffabdd8
  build_deps_image_name: registry.gitlab.com/tezos/opam-repository
  public_docker_image_name: docker.io/${CI_PROJECT_PATH}

stages:
  - doc
  - build
  - unittest
  - integration
  - documentation
  - packaging
  - publish


############################################################
## Stage: build (only MR)                                 ##
############################################################

.build_template: &build_definition
  image: ${build_deps_image_name}:${build_deps_image_version}
  stage: build
  except:
    - master
    - alphanet
    - zeronet
    - mainnet
    - alphanet-staging
    - zeronet-staging
    - mainnet-staging
    - zeronet-snapshots
    - mainnet-snapshots
  before_script:
    - opam list
    - . ./scripts/version.sh
  tags:
    - gitlab-org

check_opam_deps:
  <<: *build_definition
  script:
    - if [ "${build_deps_image_version}" != "${opam_repository_tag}" ] ; then
        echo "Inconsistent dependencies hash between 'scripts/version.sh' and '.gitlab-ci.yml'." ;
        exit 1 ;
      fi
    - ./scripts/opam-check.sh
    - ./scripts/check_opam_test.sh

check_opam_lint:
  <<: *build_definition
  script:
    - find . ! -path "./_opam/*" -name "*.opam" -exec opam lint {} +;

check_indentation:
  <<: *build_definition
  script:
    - dune build @runtest_indent

build:
  <<: *build_definition
  script:
    - dune build @runtest_dune_template
    - make all
  artifacts:
    paths:
    - _build
    expire_in: 1 day


############################################################
## Stage: test (only MR)                                  ##
############################################################

.test_template: &test_definition
  <<: *build_definition
  stage: unittest
  dependencies:
    - build

test:stdlib:
  <<: *test_definition
  script:
    - dune build @src/lib_stdlib/runtest

test:stdlib_unix:
  <<: *test_definition
  script:
    - dune build @src/lib_stdlib_unix/runtest

test:data_encoding:
  <<: *test_definition
  script:
    - dune build @src/lib_data_encoding/runtest

test:storage:
  <<: *test_definition
  script:
    - dune build @src/lib_storage/runtest

test:crypto:
  <<: *test_definition
  script:
    - dune build @src/lib_crypto/runtest

test:shell:
  <<: *test_definition
  script:
    - dune build @src/lib_shell/runtest

test:p2p:io-scheduler:
  <<: *test_definition
  script:
    - dune build @src/lib_p2p/runtest_p2p_io_scheduler_ipv4

test:p2p:socket:
  <<: *test_definition
  script:
    - dune build @src/lib_p2p/runtest_p2p_socket_ipv4

test:p2p:pool:
  <<: *test_definition
  script:
    - dune build @src/lib_p2p/runtest_p2p_pool_ipv4

test:proto_alpha:lib_protocol:
  <<: *test_definition
  script:
    - dune build @src/proto_003_PsddFKi3/lib_protocol/runtest

test:proto_alpha:lib_client:
  <<: *test_definition
  script:
    - dune build @src/proto_003_PsddFKi3/lib_client/test/runtest

test:p2p:peerset:
  <<: *test_definition
  script:
    - dune build @src/lib_p2p/runtest_p2p_peerset

test:p2p:ipv6set:
  <<: *test_definition
  script:
    - dune build @src/lib_p2p/runtest_p2p_ipv6set

test:p2p:banned_peers:
  <<: *test_definition
  script:
    - dune build @src/lib_p2p/runtest_p2p_banned_peers

test:client_alpha:vote:
  <<: *test_definition
  script:
    - dune build @src/proto_003_PsddFKi3/lib_delegate/runtest_vote

test:validation:
  <<: *test_definition
  script:
    - dune build @src/lib_validation/runtest

test:micheline:
  <<: *test_definition
  script:
    - dune build @src/lib_micheline/runtest

############################################################
## Stage: run shell integration tests                     ##
############################################################

# definition for the environment to run all integration tests
.integration_template: &integration_definition
  <<: *build_definition
  stage: integration
  dependencies:
    - build
  before_script:
    - sudo apk add py-pip python3 python3-dev
    - sudo pip install --upgrade pip
    - sudo pip3 install -r tests_python/requirements.txt
    - make all
  tags:
    - gitlab-org

test:basic.sh:
  <<: *integration_definition
  script:
    - dune build @src/bin_client/runtest_basic.sh

test:contracts.sh:
  <<: *integration_definition
  script:
    - dune build @src/bin_client/runtest_contracts.sh

test:contracts_opcode.sh:
  <<: *integration_definition
  script:
    - dune build @src/bin_client/runtest_contracts_opcode.sh

test:contracts_macros.sh:
  <<: *integration_definition
  script:
    - dune build @src/bin_client/runtest_contracts_macros.sh

test:contracts_mini_scenarios.sh:
  <<: *integration_definition
  script:
    - dune build @src/bin_client/runtest_contracts_mini_scenarios.sh

test:multinode.sh:
  <<: *integration_definition
  script:
    - dune build @src/bin_client/runtest_multinode.sh

test:inject.sh:
  <<: *integration_definition
  script:
    - dune build @src/bin_client/runtest_injection.sh

test:voting.sh:
  <<: *integration_definition
  script:
    - dune build @src/bin_client/runtest_voting.sh

test:proto:sandbox:
  <<: *integration_definition
  script:
    - dune build @runtest_sandbox

############################################################
## Stage: run OCaml integration tests                     ##
############################################################

test:sandboxes:voting:
  <<: *integration_definition
  script:
    - ROOT_PATH=$PWD/flextesa-voting-demo dune build @src/bin_flextesa/runtest_sandbox_voting_demo
  artifacts:
    paths:
    - flextesa-voting-demo
    expire_in: 1 day
    when: on_failure
  allow_failure: true # This test uses too much resources for GitLab's workers

test:sandboxes:acc-baking:
  <<: *integration_definition
  script:
    - ROOT_PATH=$PWD/flextesa-acc-sdb dune build @src/bin_flextesa/runtest_sandbox_accusations_simple_double_baking
  artifacts:
    paths:
    - flextesa-acc-sdb
    expire_in: 1 day
    when: on_failure

test:sandboxes:acc-endorsement:
  <<: *integration_definition
  script:
    - ROOT_PATH=$PWD/flextesa-acc-sde dune build @src/bin_flextesa/runtest_sandbox_accusations_simple_double_endorsing
  artifacts:
    paths:
    - flextesa-acc-sde
    expire_in: 1 day
    when: on_failure

############################################################
## Stage: run python integration tests                    ##
############################################################

integration:linter_python:
  <<: *integration_definition
  script:
    - make -C tests_python lint_all

##BEGIN_INTEGRATION_PYTHON##
integration:baker_endorser:
  <<: *integration_definition
  script:
    - pytest tests_python/tests/test_baker_endorser.py

integration:basic:
  <<: *integration_definition
  script:
    - pytest tests_python/tests/test_basic.py

integration:contract:
  <<: *integration_definition
  script:
    - pytest tests_python/tests/test_contract.py

integration:contract_baker:
  <<: *integration_definition
  script:
    - pytest tests_python/tests/test_contract_baker.py

integration:injection:
  <<: *integration_definition
  script:
    - pytest tests_python/tests/test_injection.py

integration:many_bakers:
  <<: *integration_definition
  script:
    - pytest tests_python/tests/test_many_bakers.py

integration:many_nodes:
  <<: *integration_definition
  script:
    - pytest tests_python/tests/test_many_nodes.py

integration:mempool:
  <<: *integration_definition
  script:
    - pytest tests_python/tests/test_mempool.py

integration:multinode:
  <<: *integration_definition
  script:
    - pytest tests_python/tests/test_multinode.py

integration:rpc:
  <<: *integration_definition
  script:
    - pytest tests_python/tests/test_rpc.py

integration:voting:
  <<: *integration_definition
  script:
    - pytest tests_python/tests/test_voting.py

integration:tls:
  <<: *integration_definition
  script:
    - pytest tests_python/tests/test_tls.py

integration:cors:
  <<: *integration_definition
  script:
    - pytest tests_python/tests/test_cors.py

##END_INTEGRATION_PYTHON##

############################################################
## Stage: run doc integration tests                       ##
############################################################

test:documentation:
  <<: *test_definition
  stage: documentation
  script:
    - sudo apk add --no-cache py3-sphinx py3-sphinx_rtd_theme
    - sudo pip3 uninstall 'idna' --yes ## Fix up dependencies in alpine:3.8
    - sudo pip3 install 'idna<2.7'
    - sudo ln -s /usr/bin/sphinx-build-3 /usr/bin/sphinx-build
    - make doc-html

test:linkcheck:
  <<: *test_definition
  stage: documentation
  script:
    - sudo apk add --no-cache py3-sphinx py3-sphinx_rtd_theme
    - sudo pip3 uninstall 'idna' --yes ## Fix up dependencies in alpine:3.8
    - sudo pip3 install 'idna<2.7'
    - sudo ln -s /usr/bin/sphinx-build-3 /usr/bin/sphinx-build
    - make doc-html-and-linkcheck
  allow_failure: true

############################################################
## Stage: building opam packages (only master and *opam*) ##
############################################################

.opam_template: &opam_definition
  image: ${build_deps_image_name}:opam--${build_deps_image_version}
  stage: packaging
  dependencies: []
  only:
    - master
    - /^.*opam.*$/
  script:
    - ./scripts/opam-pin.sh
    - opam depext --yes ${package}
    - opam install --yes ${package}
    - opam reinstall --yes --with-test ${package}
  tags:
    - gitlab-org

##BEGIN_OPAM##
opam:00:ocplib-json-typed:
  <<: *opam_definition
  variables:
    package: ocplib-json-typed

opam:01:ocplib-json-typed-bson:
  <<: *opam_definition
  variables:
    package: ocplib-json-typed-bson

opam:02:tezos-stdlib:
  <<: *opam_definition
  variables:
    package: tezos-stdlib

opam:03:tezos-data-encoding:
  <<: *opam_definition
  variables:
    package: tezos-data-encoding

opam:04:ocplib-resto:
  <<: *opam_definition
  variables:
    package: ocplib-resto

opam:05:tezos-error-monad:
  <<: *opam_definition
  variables:
    package: tezos-error-monad

opam:06:ocplib-resto-directory:
  <<: *opam_definition
  variables:
    package: ocplib-resto-directory

opam:07:blake2:
  <<: *opam_definition
  variables:
    package: blake2

opam:08:hacl:
  <<: *opam_definition
  variables:
    package: hacl

opam:09:secp256k1:
  <<: *opam_definition
  variables:
    package: secp256k1

opam:10:tezos-clic:
  <<: *opam_definition
  variables:
    package: tezos-clic

opam:11:tezos-rpc:
  <<: *opam_definition
  variables:
    package: tezos-rpc

opam:12:uecc:
  <<: *opam_definition
  variables:
    package: uecc

opam:13:tezos-crypto:
  <<: *opam_definition
  variables:
    package: tezos-crypto

opam:14:tezos-event-logging:
  <<: *opam_definition
  variables:
    package: tezos-event-logging

opam:15:tezos-micheline:
  <<: *opam_definition
  variables:
    package: tezos-micheline

opam:16:lmdb:
  <<: *opam_definition
  variables:
    package: lmdb

opam:17:tezos-base:
  <<: *opam_definition
  variables:
    package: tezos-base

opam:18:pbkdf:
  <<: *opam_definition
  variables:
    package: pbkdf

opam:19:ocplib-resto-cohttp:
  <<: *opam_definition
  variables:
    package: ocplib-resto-cohttp

opam:20:irmin-lmdb:
  <<: *opam_definition
  variables:
    package: irmin-lmdb

opam:21:tezos-shell-services:
  <<: *opam_definition
  variables:
    package: tezos-shell-services

opam:22:bip39:
  <<: *opam_definition
  variables:
    package: bip39

opam:23:tezos-rpc-http:
  <<: *opam_definition
  variables:
    package: tezos-rpc-http

opam:24:tezos-stdlib-unix:
  <<: *opam_definition
  variables:
    package: tezos-stdlib-unix

opam:25:tezos-storage:
  <<: *opam_definition
  variables:
    package: tezos-storage

opam:26:ledgerwallet:
  <<: *opam_definition
  variables:
    package: ledgerwallet

opam:27:tezos-client-base:
  <<: *opam_definition
  variables:
    package: tezos-client-base

<<<<<<< HEAD
opam:28:tezos-protocol-environment:
  <<: *opam_definition
  variables:
    package: tezos-protocol-environment

opam:29:tezos-protocol-compiler:
=======
opam:28:ledgerwallet-tezos:
>>>>>>> 6ffabdd8
  <<: *opam_definition
  variables:
    package: ledgerwallet-tezos

<<<<<<< HEAD
opam:30:ledgerwallet-tezos:
=======
opam:29:tezos-signer-services:
>>>>>>> 6ffabdd8
  <<: *opam_definition
  variables:
    package: tezos-signer-services

<<<<<<< HEAD
opam:31:tezos-signer-services:
=======
opam:30:tezos-signer-backends:
>>>>>>> 6ffabdd8
  <<: *opam_definition
  variables:
    package: tezos-signer-backends

<<<<<<< HEAD
opam:32:tezos-protocol-environment-shell:
  <<: *opam_definition
  variables:
    package: tezos-protocol-environment-shell

opam:33:tezos-protocol-002-PsYLVpVv:
  <<: *opam_definition
  variables:
    package: tezos-protocol-002-PsYLVpVv

opam:34:tezos-signer-backends:
=======
opam:31:tezos-protocol-environment-sigs:
  <<: *opam_definition
  variables:
    package: tezos-protocol-environment-sigs

opam:32:tezos-client-commands:
  <<: *opam_definition
  variables:
    package: tezos-client-commands

opam:33:tezos-protocol-compiler:
>>>>>>> 6ffabdd8
  <<: *opam_definition
  variables:
    package: tezos-protocol-compiler

<<<<<<< HEAD
opam:35:tezos-protocol-003-PsddFKi3:
  <<: *opam_definition
  variables:
    package: tezos-protocol-003-PsddFKi3

opam:36:tezos-protocol-004-Pt24m4xi:
  <<: *opam_definition
  variables:
    package: tezos-protocol-004-Pt24m4xi

opam:37:tezos-protocol-updater:
  <<: *opam_definition
  variables:
    package: tezos-protocol-updater

opam:38:tezos-client-002-PsYLVpVv:
  <<: *opam_definition
  variables:
    package: tezos-client-002-PsYLVpVv

opam:39:tezos-client-003-PsddFKi3:
  <<: *opam_definition
  variables:
    package: tezos-client-003-PsddFKi3

opam:40:tezos-client-commands:
=======
opam:34:tezos-protocol-environment:
  <<: *opam_definition
  variables:
    package: tezos-protocol-environment

opam:35:tezos-client-base-unix:
>>>>>>> 6ffabdd8
  <<: *opam_definition
  variables:
    package: tezos-client-base-unix

<<<<<<< HEAD
opam:41:tezos-protocol-001-PtCJ7pwo:
=======
opam:36:tezos-protocol-alpha:
  <<: *opam_definition
  variables:
    package: tezos-protocol-alpha

opam:37:tezos-protocol-environment-shell:
>>>>>>> 6ffabdd8
  <<: *opam_definition
  variables:
    package: tezos-protocol-001-PtCJ7pwo

<<<<<<< HEAD
opam:42:tezos-client-004-Pt24m4xi:
=======
opam:38:tezos-client-alpha:
  <<: *opam_definition
  variables:
    package: tezos-client-alpha

opam:39:tezos-protocol-updater:
  <<: *opam_definition
  variables:
    package: tezos-protocol-updater

opam:40:tezos-baking-alpha:
>>>>>>> 6ffabdd8
  <<: *opam_definition
  variables:
    package: tezos-client-004-Pt24m4xi

<<<<<<< HEAD
opam:43:tezos-p2p:
=======
opam:41:tezos-protocol-demo:
  <<: *opam_definition
  variables:
    package: tezos-protocol-demo

opam:42:tezos-protocol-genesis:
>>>>>>> 6ffabdd8
  <<: *opam_definition
  variables:
    package: tezos-p2p

<<<<<<< HEAD
opam:44:tezos-validation:
  <<: *opam_definition
  variables:
    package: tezos-validation

opam:45:tezos-baking-003-PsddFKi3:
  <<: *opam_definition
  variables:
    package: tezos-baking-003-PsddFKi3

opam:46:tezos-protocol-000-Ps9mPmXa:
  <<: *opam_definition
  variables:
    package: tezos-protocol-000-Ps9mPmXa

opam:47:tezos-client-001-PtCJ7pwo:
  <<: *opam_definition
  variables:
    package: tezos-client-001-PtCJ7pwo

opam:48:tezos-protocol-demo:
  <<: *opam_definition
  variables:
    package: tezos-protocol-demo

opam:49:ocplib-resto-json:
=======
opam:43:ocplib-resto-json:
>>>>>>> 6ffabdd8
  <<: *opam_definition
  variables:
    package: ocplib-resto-json

<<<<<<< HEAD
opam:50:tezos-baking-004-Pt24m4xi:
  <<: *opam_definition
  variables:
    package: tezos-baking-004-Pt24m4xi

opam:51:tezos-embedded-protocol-002-PsYLVpVv:
  <<: *opam_definition
  variables:
    package: tezos-embedded-protocol-002-PsYLVpVv

opam:52:tezos-shell:
  <<: *opam_definition
  variables:
    package: tezos-shell

opam:53:tezos-embedded-protocol-003-PsddFKi3:
  <<: *opam_definition
  variables:
    package: tezos-embedded-protocol-003-PsddFKi3

opam:54:tezos-embedded-protocol-004-Pt24m4xi:
  <<: *opam_definition
  variables:
    package: tezos-embedded-protocol-004-Pt24m4xi

opam:55:tezos-baking-003-PsddFKi3-commands:
  <<: *opam_definition
  variables:
    package: tezos-baking-003-PsddFKi3-commands

opam:56:tezos-client-000-Ps9mPmXa:
  <<: *opam_definition
  variables:
    package: tezos-client-000-Ps9mPmXa

opam:57:tezos-client-001-PtCJ7pwo-commands:
=======
opam:44:tezos-p2p:
  <<: *opam_definition
  variables:
    package: tezos-p2p

opam:45:tezos-validation:
  <<: *opam_definition
  variables:
    package: tezos-validation

opam:46:tezos-baking-alpha-commands:
>>>>>>> 6ffabdd8
  <<: *opam_definition
  variables:
    package: tezos-client-001-PtCJ7pwo-commands

<<<<<<< HEAD
opam:58:tezos-client-002-PsYLVpVv-commands:
=======
opam:47:tezos-client-alpha-commands:
>>>>>>> 6ffabdd8
  <<: *opam_definition
  variables:
    package: tezos-client-002-PsYLVpVv-commands

<<<<<<< HEAD
opam:59:tezos-client-003-PsddFKi3-commands:
  <<: *opam_definition
  variables:
    package: tezos-client-003-PsddFKi3-commands

opam:60:tezos-client-base-unix:
=======
opam:48:tezos-client-demo:
>>>>>>> 6ffabdd8
  <<: *opam_definition
  variables:
    package: tezos-client-demo

<<<<<<< HEAD
opam:61:tezos-client-demo:
=======
opam:49:tezos-client-genesis:
>>>>>>> 6ffabdd8
  <<: *opam_definition
  variables:
    package: tezos-client-demo

<<<<<<< HEAD
opam:62:ocplib-ezresto:
=======
opam:50:ocplib-ezresto:
>>>>>>> 6ffabdd8
  <<: *opam_definition
  variables:
    package: ocplib-ezresto

<<<<<<< HEAD
opam:63:tezos-baking-004-Pt24m4xi-commands:
=======
opam:51:tezos-shell:
  <<: *opam_definition
  variables:
    package: tezos-shell

opam:52:tezos-embedded-protocol-alpha:
>>>>>>> 6ffabdd8
  <<: *opam_definition
  variables:
    package: tezos-baking-004-Pt24m4xi-commands

<<<<<<< HEAD
opam:64:tezos-embedded-protocol-000-Ps9mPmXa:
  <<: *opam_definition
  variables:
    package: tezos-embedded-protocol-000-Ps9mPmXa

opam:65:tezos-embedded-protocol-001-PtCJ7pwo:
  <<: *opam_definition
  variables:
    package: tezos-embedded-protocol-001-PtCJ7pwo

opam:66:tezos-embedded-protocol-demo:
=======
opam:53:tezos-network-sandbox:
  <<: *opam_definition
  variables:
    package: tezos-network-sandbox

opam:54:tezos-embedded-protocol-demo:
>>>>>>> 6ffabdd8
  <<: *opam_definition
  variables:
    package: tezos-embedded-protocol-demo

<<<<<<< HEAD
opam:67:tezos-mempool-002-PsYLVpVv:
=======
opam:55:tezos-embedded-protocol-genesis:
>>>>>>> 6ffabdd8
  <<: *opam_definition
  variables:
    package: tezos-mempool-002-PsYLVpVv

<<<<<<< HEAD
opam:68:tezos-mempool-003-PsddFKi3:
=======
opam:56:tezos-endorser-alpha-commands:
>>>>>>> 6ffabdd8
  <<: *opam_definition
  variables:
    package: tezos-mempool-003-PsddFKi3

<<<<<<< HEAD
opam:69:tezos-mempool-004-Pt24m4xi:
  <<: *opam_definition
  variables:
    package: tezos-mempool-004-Pt24m4xi

opam:70:tezos-baker-004-Pt24m4xi-commands:
  <<: *opam_definition
  variables:
    package: tezos-baker-004-Pt24m4xi-commands

opam:71:tezos-endorser-003-PsddFKi3-commands:
  <<: *opam_definition
  variables:
    package: tezos-endorser-003-PsddFKi3-commands

opam:72:tezos-client:
=======
opam:57:tezos-client:
>>>>>>> 6ffabdd8
  <<: *opam_definition
  variables:
    package: tezos-client

<<<<<<< HEAD
opam:73:ocplib-ezresto-directory:
=======
opam:58:ocplib-ezresto-directory:
>>>>>>> 6ffabdd8
  <<: *opam_definition
  variables:
    package: ocplib-ezresto-directory

<<<<<<< HEAD
opam:74:tezos-baker-003-PsddFKi3-commands:
  <<: *opam_definition
  variables:
    package: tezos-baker-003-PsddFKi3-commands

opam:75:tezos-accuser-004-Pt24m4xi:
=======
opam:59:tezos-accuser-alpha:
>>>>>>> 6ffabdd8
  <<: *opam_definition
  variables:
    package: tezos-accuser-004-Pt24m4xi

<<<<<<< HEAD
opam:76:tezos-endorser-004-Pt24m4xi:
=======
opam:60:tezos-endorser-alpha:
>>>>>>> 6ffabdd8
  <<: *opam_definition
  variables:
    package: tezos-endorser-004-Pt24m4xi

<<<<<<< HEAD
opam:77:tezos-accuser-004-Pt24m4xi-commands:
=======
opam:61:tezos-accuser-alpha-commands:
>>>>>>> 6ffabdd8
  <<: *opam_definition
  variables:
    package: tezos-accuser-004-Pt24m4xi-commands

<<<<<<< HEAD
opam:78:tezos-client-004-Pt24m4xi-commands:
=======
opam:62:tezos-baker-alpha:
>>>>>>> 6ffabdd8
  <<: *opam_definition
  variables:
    package: tezos-client-004-Pt24m4xi-commands

<<<<<<< HEAD
opam:79:tezos-accuser-003-PsddFKi3-commands:
  <<: *opam_definition
  variables:
    package: tezos-accuser-003-PsddFKi3-commands

opam:80:tezos-baker-004-Pt24m4xi:
  <<: *opam_definition
  variables:
    package: tezos-baker-004-Pt24m4xi

opam:81:tezos-accuser-003-PsddFKi3:
  <<: *opam_definition
  variables:
    package: tezos-accuser-003-PsddFKi3

opam:82:tezos-endorser-004-Pt24m4xi-commands:
  <<: *opam_definition
  variables:
    package: tezos-endorser-004-Pt24m4xi-commands

opam:83:tezos-signer:
=======
opam:63:tezos-signer:
>>>>>>> 6ffabdd8
  <<: *opam_definition
  variables:
    package: tezos-signer

<<<<<<< HEAD
opam:84:tezos-baker-003-PsddFKi3:
=======
opam:64:tezos-node:
>>>>>>> 6ffabdd8
  <<: *opam_definition
  variables:
    package: tezos-baker-003-PsddFKi3

<<<<<<< HEAD
opam:85:tezos-node:
=======
opam:65:ocplib-json-typed-browser:
>>>>>>> 6ffabdd8
  <<: *opam_definition
  variables:
    package: tezos-node

<<<<<<< HEAD
opam:86:ocplib-json-typed-browser:
  <<: *opam_definition
  variables:
    package: ocplib-json-typed-browser

opam:87:tezos-endorser-003-PsddFKi3:
  <<: *opam_definition
  variables:
    package: tezos-endorser-003-PsddFKi3

=======
>>>>>>> 6ffabdd8

##END_OPAM##



############################################################
## Stage: publish                                         ##
############################################################

publish:docker:
  image: docker:latest
  services:
    - docker:dind
  variables:
    DOCKER_DRIVER: overlay2
  stage: publish
  only:
    - master@tezos/tezos
    - alphanet@tezos/tezos
    - zeronet@tezos/tezos
    - mainnet@tezos/tezos
    - alphanet-staging@tezos/tezos
    - zeronet-staging@tezos/tezos
    - mainnet-staging@tezos/tezos
    - zeronet-snapshots@tezos/tezos
    - mainnet-snapshots@tezos/tezos
  before_script:
    - apk add git
    - mkdir ~/.docker || true
    - echo "${CI_DOCKER_AUTH}" > ~/.docker/config.json
  script:
    - LAST_COMMIT_DATE_TIME=$(git log --pretty=format:"%cd" -1 --date="format:%Y%m%d%H%M%S" 2>&1)
    - ./scripts/create_docker_image.sh
        "${public_docker_image_name}" "${CI_COMMIT_REF_NAME}"
    - docker push "${public_docker_image_name}:${CI_COMMIT_REF_NAME}"
    - docker tag "${public_docker_image_name}:${CI_COMMIT_REF_NAME}" "${public_docker_image_name}:${CI_COMMIT_REF_NAME}_${CI_COMMIT_SHORT_SHA}_${LAST_COMMIT_DATE_TIME}"
    - docker push "${public_docker_image_name}:${CI_COMMIT_REF_NAME}_${CI_COMMIT_SHORT_SHA}_${LAST_COMMIT_DATE_TIME}"
  tags:
    - safe_docker

publish:doc:
  image: ${build_deps_image_name}:${build_deps_image_version}
  stage: doc
  only:
    - master@tezos/tezos
    - alphanet@tezos/tezos
    - zeronet@tezos/tezos
    - mainnet@tezos/tezos
  before_script:
    - sudo apk add --no-cache py3-sphinx py3-sphinx_rtd_theme openssh-client rsync
    - sudo pip3 uninstall 'idna' --yes ## Fix up dependencies in alpine:3.8
    - sudo pip3 install 'idna<2.7'
    - sudo ln -s /usr/bin/sphinx-build-3 /usr/bin/sphinx-build
    - echo "${CI_PK_GITLAB_DOC}" > ~/.ssh/id_ed25519
    - echo "${CI_KH}" > ~/.ssh/known_hosts
    - chmod 400 ~/.ssh/id_ed25519
  script:
    - make doc-html
    - git clone git@gitlab.com:${CI_PROJECT_NAMESPACE}/${CI_PROJECT_NAMESPACE}.gitlab.io gitlab.io
    - rsync --recursive --links --perms --delete --verbose
        --exclude=.doctrees
        docs/_build/ gitlab.io/public/"${CI_COMMIT_REF_NAME}"
    - cd gitlab.io
    - if [ -z "$(git status -s)" ] ; then
        echo "Nothing to commit!" ;
      else
        git add public/"${CI_COMMIT_REF_NAME}" ;
        git commit -m "Import doc for ${CI_COMMIT_REF_NAME} (${CI_COMMIT_SHA})" ;
        git push origin master ;
      fi
  tags:
    - gitlab-org<|MERGE_RESOLUTION|>--- conflicted
+++ resolved
@@ -1,10 +1,6 @@
 variables:
   ## Please update `scripts/version.sh` accordingly
-<<<<<<< HEAD
-  build_deps_image_version: ebc2de016e52e8b77f250df174512a793b2fb0e5
-=======
   build_deps_image_version: a0ce95cd2089a4d5e8ec9771a15b88a11a44f8ed
->>>>>>> 6ffabdd8
   build_deps_image_name: registry.gitlab.com/tezos/opam-repository
   public_docker_image_name: docker.io/${CI_PROJECT_PATH}
 
@@ -527,472 +523,315 @@
   variables:
     package: tezos-client-base
 
-<<<<<<< HEAD
-opam:28:tezos-protocol-environment:
+opam:28:ledgerwallet-tezos:
+  <<: *opam_definition
+  variables:
+    package: ledgerwallet-tezos
+
+opam:29:tezos-signer-services:
+  <<: *opam_definition
+  variables:
+    package: tezos-signer-services
+
+opam:30:tezos-protocol-environment-sigs:
+  <<: *opam_definition
+  variables:
+    package: tezos-protocol-environment-sigs
+
+opam:31:tezos-signer-backends:
+  <<: *opam_definition
+  variables:
+    package: tezos-signer-backends
+
+opam:32:tezos-protocol-environment:
   <<: *opam_definition
   variables:
     package: tezos-protocol-environment
 
-opam:29:tezos-protocol-compiler:
-=======
-opam:28:ledgerwallet-tezos:
->>>>>>> 6ffabdd8
-  <<: *opam_definition
-  variables:
-    package: ledgerwallet-tezos
-
-<<<<<<< HEAD
-opam:30:ledgerwallet-tezos:
-=======
-opam:29:tezos-signer-services:
->>>>>>> 6ffabdd8
-  <<: *opam_definition
-  variables:
-    package: tezos-signer-services
-
-<<<<<<< HEAD
-opam:31:tezos-signer-services:
-=======
-opam:30:tezos-signer-backends:
->>>>>>> 6ffabdd8
-  <<: *opam_definition
-  variables:
-    package: tezos-signer-backends
-
-<<<<<<< HEAD
-opam:32:tezos-protocol-environment-shell:
+opam:33:tezos-client-commands:
+  <<: *opam_definition
+  variables:
+    package: tezos-client-commands
+
+opam:34:tezos-protocol-compiler:
+  <<: *opam_definition
+  variables:
+    package: tezos-protocol-compiler
+
+opam:35:tezos-protocol-environment-shell:
   <<: *opam_definition
   variables:
     package: tezos-protocol-environment-shell
 
-opam:33:tezos-protocol-002-PsYLVpVv:
+opam:36:tezos-client-base-unix:
+  <<: *opam_definition
+  variables:
+    package: tezos-client-base-unix
+
+opam:37:tezos-protocol-002-PsYLVpVv:
   <<: *opam_definition
   variables:
     package: tezos-protocol-002-PsYLVpVv
 
-opam:34:tezos-signer-backends:
-=======
-opam:31:tezos-protocol-environment-sigs:
-  <<: *opam_definition
-  variables:
-    package: tezos-protocol-environment-sigs
-
-opam:32:tezos-client-commands:
-  <<: *opam_definition
-  variables:
-    package: tezos-client-commands
-
-opam:33:tezos-protocol-compiler:
->>>>>>> 6ffabdd8
-  <<: *opam_definition
-  variables:
-    package: tezos-protocol-compiler
-
-<<<<<<< HEAD
-opam:35:tezos-protocol-003-PsddFKi3:
+opam:38:tezos-protocol-003-PsddFKi3:
   <<: *opam_definition
   variables:
     package: tezos-protocol-003-PsddFKi3
 
-opam:36:tezos-protocol-004-Pt24m4xi:
+opam:39:tezos-protocol-004-Pt24m4xi:
   <<: *opam_definition
   variables:
     package: tezos-protocol-004-Pt24m4xi
 
-opam:37:tezos-protocol-updater:
+opam:40:tezos-protocol-updater:
   <<: *opam_definition
   variables:
     package: tezos-protocol-updater
 
-opam:38:tezos-client-002-PsYLVpVv:
+opam:41:tezos-client-002-PsYLVpVv:
   <<: *opam_definition
   variables:
     package: tezos-client-002-PsYLVpVv
 
-opam:39:tezos-client-003-PsddFKi3:
+opam:42:tezos-client-003-PsddFKi3:
   <<: *opam_definition
   variables:
     package: tezos-client-003-PsddFKi3
 
-opam:40:tezos-client-commands:
-=======
-opam:34:tezos-protocol-environment:
-  <<: *opam_definition
-  variables:
-    package: tezos-protocol-environment
-
-opam:35:tezos-client-base-unix:
->>>>>>> 6ffabdd8
-  <<: *opam_definition
-  variables:
-    package: tezos-client-base-unix
-
-<<<<<<< HEAD
-opam:41:tezos-protocol-001-PtCJ7pwo:
-=======
-opam:36:tezos-protocol-alpha:
-  <<: *opam_definition
-  variables:
-    package: tezos-protocol-alpha
-
-opam:37:tezos-protocol-environment-shell:
->>>>>>> 6ffabdd8
+opam:43:tezos-client-004-Pt24m4xi:
+  <<: *opam_definition
+  variables:
+    package: tezos-client-004-Pt24m4xi
+
+opam:44:tezos-protocol-001-PtCJ7pwo:
   <<: *opam_definition
   variables:
     package: tezos-protocol-001-PtCJ7pwo
 
-<<<<<<< HEAD
-opam:42:tezos-client-004-Pt24m4xi:
-=======
-opam:38:tezos-client-alpha:
-  <<: *opam_definition
-  variables:
-    package: tezos-client-alpha
-
-opam:39:tezos-protocol-updater:
-  <<: *opam_definition
-  variables:
-    package: tezos-protocol-updater
-
-opam:40:tezos-baking-alpha:
->>>>>>> 6ffabdd8
-  <<: *opam_definition
-  variables:
-    package: tezos-client-004-Pt24m4xi
-
-<<<<<<< HEAD
-opam:43:tezos-p2p:
-=======
-opam:41:tezos-protocol-demo:
+opam:45:tezos-p2p:
+  <<: *opam_definition
+  variables:
+    package: tezos-p2p
+
+opam:46:tezos-validation:
+  <<: *opam_definition
+  variables:
+    package: tezos-validation
+
+opam:47:tezos-baking-003-PsddFKi3:
+  <<: *opam_definition
+  variables:
+    package: tezos-baking-003-PsddFKi3
+
+opam:48:tezos-baking-004-Pt24m4xi:
+  <<: *opam_definition
+  variables:
+    package: tezos-baking-004-Pt24m4xi
+
+opam:49:tezos-protocol-000-Ps9mPmXa:
+  <<: *opam_definition
+  variables:
+    package: tezos-protocol-000-Ps9mPmXa
+
+opam:50:tezos-client-001-PtCJ7pwo:
+  <<: *opam_definition
+  variables:
+    package: tezos-client-001-PtCJ7pwo
+
+opam:51:tezos-protocol-demo:
   <<: *opam_definition
   variables:
     package: tezos-protocol-demo
 
-opam:42:tezos-protocol-genesis:
->>>>>>> 6ffabdd8
-  <<: *opam_definition
-  variables:
-    package: tezos-p2p
-
-<<<<<<< HEAD
-opam:44:tezos-validation:
-  <<: *opam_definition
-  variables:
-    package: tezos-validation
-
-opam:45:tezos-baking-003-PsddFKi3:
-  <<: *opam_definition
-  variables:
-    package: tezos-baking-003-PsddFKi3
-
-opam:46:tezos-protocol-000-Ps9mPmXa:
-  <<: *opam_definition
-  variables:
-    package: tezos-protocol-000-Ps9mPmXa
-
-opam:47:tezos-client-001-PtCJ7pwo:
-  <<: *opam_definition
-  variables:
-    package: tezos-client-001-PtCJ7pwo
-
-opam:48:tezos-protocol-demo:
-  <<: *opam_definition
-  variables:
-    package: tezos-protocol-demo
-
-opam:49:ocplib-resto-json:
-=======
-opam:43:ocplib-resto-json:
->>>>>>> 6ffabdd8
+opam:52:ocplib-resto-json:
   <<: *opam_definition
   variables:
     package: ocplib-resto-json
 
-<<<<<<< HEAD
-opam:50:tezos-baking-004-Pt24m4xi:
-  <<: *opam_definition
-  variables:
-    package: tezos-baking-004-Pt24m4xi
-
-opam:51:tezos-embedded-protocol-002-PsYLVpVv:
+opam:53:tezos-embedded-protocol-002-PsYLVpVv:
   <<: *opam_definition
   variables:
     package: tezos-embedded-protocol-002-PsYLVpVv
 
-opam:52:tezos-shell:
+opam:54:tezos-shell:
   <<: *opam_definition
   variables:
     package: tezos-shell
 
-opam:53:tezos-embedded-protocol-003-PsddFKi3:
+opam:55:tezos-embedded-protocol-003-PsddFKi3:
   <<: *opam_definition
   variables:
     package: tezos-embedded-protocol-003-PsddFKi3
 
-opam:54:tezos-embedded-protocol-004-Pt24m4xi:
+opam:56:tezos-embedded-protocol-004-Pt24m4xi:
   <<: *opam_definition
   variables:
     package: tezos-embedded-protocol-004-Pt24m4xi
 
-opam:55:tezos-baking-003-PsddFKi3-commands:
+opam:57:tezos-baking-003-PsddFKi3-commands:
   <<: *opam_definition
   variables:
     package: tezos-baking-003-PsddFKi3-commands
 
-opam:56:tezos-client-000-Ps9mPmXa:
+opam:58:tezos-baking-004-Pt24m4xi-commands:
+  <<: *opam_definition
+  variables:
+    package: tezos-baking-004-Pt24m4xi-commands
+
+opam:59:tezos-client-000-Ps9mPmXa:
   <<: *opam_definition
   variables:
     package: tezos-client-000-Ps9mPmXa
 
-opam:57:tezos-client-001-PtCJ7pwo-commands:
-=======
-opam:44:tezos-p2p:
-  <<: *opam_definition
-  variables:
-    package: tezos-p2p
-
-opam:45:tezos-validation:
-  <<: *opam_definition
-  variables:
-    package: tezos-validation
-
-opam:46:tezos-baking-alpha-commands:
->>>>>>> 6ffabdd8
+opam:60:tezos-client-001-PtCJ7pwo-commands:
   <<: *opam_definition
   variables:
     package: tezos-client-001-PtCJ7pwo-commands
 
-<<<<<<< HEAD
-opam:58:tezos-client-002-PsYLVpVv-commands:
-=======
-opam:47:tezos-client-alpha-commands:
->>>>>>> 6ffabdd8
+opam:61:tezos-client-002-PsYLVpVv-commands:
   <<: *opam_definition
   variables:
     package: tezos-client-002-PsYLVpVv-commands
 
-<<<<<<< HEAD
-opam:59:tezos-client-003-PsddFKi3-commands:
+opam:62:tezos-client-003-PsddFKi3-commands:
   <<: *opam_definition
   variables:
     package: tezos-client-003-PsddFKi3-commands
 
-opam:60:tezos-client-base-unix:
-=======
-opam:48:tezos-client-demo:
->>>>>>> 6ffabdd8
+opam:63:tezos-client-004-Pt24m4xi-commands:
+  <<: *opam_definition
+  variables:
+    package: tezos-client-004-Pt24m4xi-commands
+
+opam:64:tezos-client-demo:
   <<: *opam_definition
   variables:
     package: tezos-client-demo
 
-<<<<<<< HEAD
-opam:61:tezos-client-demo:
-=======
-opam:49:tezos-client-genesis:
->>>>>>> 6ffabdd8
-  <<: *opam_definition
-  variables:
-    package: tezos-client-demo
-
-<<<<<<< HEAD
-opam:62:ocplib-ezresto:
-=======
-opam:50:ocplib-ezresto:
->>>>>>> 6ffabdd8
+opam:65:ocplib-ezresto:
   <<: *opam_definition
   variables:
     package: ocplib-ezresto
 
-<<<<<<< HEAD
-opam:63:tezos-baking-004-Pt24m4xi-commands:
-=======
-opam:51:tezos-shell:
-  <<: *opam_definition
-  variables:
-    package: tezos-shell
-
-opam:52:tezos-embedded-protocol-alpha:
->>>>>>> 6ffabdd8
-  <<: *opam_definition
-  variables:
-    package: tezos-baking-004-Pt24m4xi-commands
-
-<<<<<<< HEAD
-opam:64:tezos-embedded-protocol-000-Ps9mPmXa:
+opam:66:tezos-network-sandbox:
+  <<: *opam_definition
+  variables:
+    package: tezos-network-sandbox
+
+opam:67:tezos-embedded-protocol-000-Ps9mPmXa:
   <<: *opam_definition
   variables:
     package: tezos-embedded-protocol-000-Ps9mPmXa
 
-opam:65:tezos-embedded-protocol-001-PtCJ7pwo:
+opam:68:tezos-embedded-protocol-001-PtCJ7pwo:
   <<: *opam_definition
   variables:
     package: tezos-embedded-protocol-001-PtCJ7pwo
 
-opam:66:tezos-embedded-protocol-demo:
-=======
-opam:53:tezos-network-sandbox:
-  <<: *opam_definition
-  variables:
-    package: tezos-network-sandbox
-
-opam:54:tezos-embedded-protocol-demo:
->>>>>>> 6ffabdd8
+opam:69:tezos-embedded-protocol-demo:
   <<: *opam_definition
   variables:
     package: tezos-embedded-protocol-demo
 
-<<<<<<< HEAD
-opam:67:tezos-mempool-002-PsYLVpVv:
-=======
-opam:55:tezos-embedded-protocol-genesis:
->>>>>>> 6ffabdd8
+opam:70:tezos-mempool-002-PsYLVpVv:
   <<: *opam_definition
   variables:
     package: tezos-mempool-002-PsYLVpVv
 
-<<<<<<< HEAD
-opam:68:tezos-mempool-003-PsddFKi3:
-=======
-opam:56:tezos-endorser-alpha-commands:
->>>>>>> 6ffabdd8
+opam:71:tezos-mempool-003-PsddFKi3:
   <<: *opam_definition
   variables:
     package: tezos-mempool-003-PsddFKi3
 
-<<<<<<< HEAD
-opam:69:tezos-mempool-004-Pt24m4xi:
+opam:72:tezos-mempool-004-Pt24m4xi:
   <<: *opam_definition
   variables:
     package: tezos-mempool-004-Pt24m4xi
 
-opam:70:tezos-baker-004-Pt24m4xi-commands:
+opam:73:tezos-baker-004-Pt24m4xi-commands:
   <<: *opam_definition
   variables:
     package: tezos-baker-004-Pt24m4xi-commands
 
-opam:71:tezos-endorser-003-PsddFKi3-commands:
+opam:74:tezos-endorser-003-PsddFKi3-commands:
   <<: *opam_definition
   variables:
     package: tezos-endorser-003-PsddFKi3-commands
 
-opam:72:tezos-client:
-=======
-opam:57:tezos-client:
->>>>>>> 6ffabdd8
+opam:75:tezos-client:
   <<: *opam_definition
   variables:
     package: tezos-client
 
-<<<<<<< HEAD
-opam:73:ocplib-ezresto-directory:
-=======
-opam:58:ocplib-ezresto-directory:
->>>>>>> 6ffabdd8
+opam:76:ocplib-ezresto-directory:
   <<: *opam_definition
   variables:
     package: ocplib-ezresto-directory
 
-<<<<<<< HEAD
-opam:74:tezos-baker-003-PsddFKi3-commands:
+opam:77:tezos-baker-003-PsddFKi3-commands:
   <<: *opam_definition
   variables:
     package: tezos-baker-003-PsddFKi3-commands
 
-opam:75:tezos-accuser-004-Pt24m4xi:
-=======
-opam:59:tezos-accuser-alpha:
->>>>>>> 6ffabdd8
+opam:78:tezos-accuser-004-Pt24m4xi:
   <<: *opam_definition
   variables:
     package: tezos-accuser-004-Pt24m4xi
 
-<<<<<<< HEAD
-opam:76:tezos-endorser-004-Pt24m4xi:
-=======
-opam:60:tezos-endorser-alpha:
->>>>>>> 6ffabdd8
+opam:79:tezos-endorser-004-Pt24m4xi:
   <<: *opam_definition
   variables:
     package: tezos-endorser-004-Pt24m4xi
 
-<<<<<<< HEAD
-opam:77:tezos-accuser-004-Pt24m4xi-commands:
-=======
-opam:61:tezos-accuser-alpha-commands:
->>>>>>> 6ffabdd8
+opam:80:tezos-accuser-004-Pt24m4xi-commands:
   <<: *opam_definition
   variables:
     package: tezos-accuser-004-Pt24m4xi-commands
 
-<<<<<<< HEAD
-opam:78:tezos-client-004-Pt24m4xi-commands:
-=======
-opam:62:tezos-baker-alpha:
->>>>>>> 6ffabdd8
-  <<: *opam_definition
-  variables:
-    package: tezos-client-004-Pt24m4xi-commands
-
-<<<<<<< HEAD
-opam:79:tezos-accuser-003-PsddFKi3-commands:
+opam:81:tezos-accuser-003-PsddFKi3-commands:
   <<: *opam_definition
   variables:
     package: tezos-accuser-003-PsddFKi3-commands
 
-opam:80:tezos-baker-004-Pt24m4xi:
+opam:82:tezos-baker-004-Pt24m4xi:
   <<: *opam_definition
   variables:
     package: tezos-baker-004-Pt24m4xi
 
-opam:81:tezos-accuser-003-PsddFKi3:
+opam:83:tezos-accuser-003-PsddFKi3:
   <<: *opam_definition
   variables:
     package: tezos-accuser-003-PsddFKi3
 
-opam:82:tezos-endorser-004-Pt24m4xi-commands:
+opam:84:tezos-endorser-004-Pt24m4xi-commands:
   <<: *opam_definition
   variables:
     package: tezos-endorser-004-Pt24m4xi-commands
 
-opam:83:tezos-signer:
-=======
-opam:63:tezos-signer:
->>>>>>> 6ffabdd8
+opam:85:tezos-signer:
   <<: *opam_definition
   variables:
     package: tezos-signer
 
-<<<<<<< HEAD
-opam:84:tezos-baker-003-PsddFKi3:
-=======
-opam:64:tezos-node:
->>>>>>> 6ffabdd8
+opam:86:tezos-baker-003-PsddFKi3:
   <<: *opam_definition
   variables:
     package: tezos-baker-003-PsddFKi3
 
-<<<<<<< HEAD
-opam:85:tezos-node:
-=======
-opam:65:ocplib-json-typed-browser:
->>>>>>> 6ffabdd8
+opam:87:tezos-node:
   <<: *opam_definition
   variables:
     package: tezos-node
 
-<<<<<<< HEAD
-opam:86:ocplib-json-typed-browser:
+opam:88:ocplib-json-typed-browser:
   <<: *opam_definition
   variables:
     package: ocplib-json-typed-browser
 
-opam:87:tezos-endorser-003-PsddFKi3:
+opam:89:tezos-endorser-003-PsddFKi3:
   <<: *opam_definition
   variables:
     package: tezos-endorser-003-PsddFKi3
-
-=======
->>>>>>> 6ffabdd8
 
 ##END_OPAM##
 
