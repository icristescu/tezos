(*****************************************************************************)
(*                                                                           *)
(* Open Source License                                                       *)
(* Copyright (c) 2018 Dynamic Ledger Solutions, Inc. <contact@tezos.com>     *)
(* Copyright (c) 2019 Nomadic Labs, <contact@nomadic-labs.com>               *)
(*                                                                           *)
(* Permission is hereby granted, free of charge, to any person obtaining a   *)
(* copy of this software and associated documentation files (the "Software"),*)
(* to deal in the Software without restriction, including without limitation *)
(* the rights to use, copy, modify, merge, publish, distribute, sublicense,  *)
(* and/or sell copies of the Software, and to permit persons to whom the     *)
(* Software is furnished to do so, subject to the following conditions:      *)
(*                                                                           *)
(* The above copyright notice and this permission notice shall be included   *)
(* in all copies or substantial portions of the Software.                    *)
(*                                                                           *)
(* THE SOFTWARE IS PROVIDED "AS IS", WITHOUT WARRANTY OF ANY KIND, EXPRESS OR*)
(* IMPLIED, INCLUDING BUT NOT LIMITED TO THE WARRANTIES OF MERCHANTABILITY,  *)
(* FITNESS FOR A PARTICULAR PURPOSE AND NONINFRINGEMENT. IN NO EVENT SHALL   *)
(* THE AUTHORS OR COPYRIGHT HOLDERS BE LIABLE FOR ANY CLAIM, DAMAGES OR OTHER*)
(* LIABILITY, WHETHER IN AN ACTION OF CONTRACT, TORT OR OTHERWISE, ARISING   *)
(* FROM, OUT OF OR IN CONNECTION WITH THE SOFTWARE OR THE USE OR OTHER       *)
(* DEALINGS IN THE SOFTWARE.                                                 *)
(*                                                                           *)
(*****************************************************************************)

[@@@ocaml.warning "-30"]

let (//) = Filename.concat

let home =
  try Sys.getenv "HOME"
  with Not_found -> "/root"

let default_data_dir = home // ".tezos-node"
let default_rpc_port       =  8732
let default_p2p_port       =  9732
let default_discovery_port = 10732

type t = {
  data_dir : string ;
  p2p : p2p ;
  rpc : rpc ;
  log : Lwt_log_sink_unix.cfg ;
  internal_events : Internal_event_unix.Configuration.t ;
  shell : shell ;
}

and p2p = {
  expected_pow : float ;
  bootstrap_peers : string list ;
  listen_addr : string option ;
  discovery_addr : string option ;
  private_mode : bool ;
  limits : P2p.limits ;
  disable_mempool : bool ;
<<<<<<< HEAD
  enable_testchain : bool ;
=======
  disable_testchain : bool ;
>>>>>>> 6ffabdd8
}

and rpc = {
  listen_addr : string option ;
  cors_origins : string list ;
  cors_headers : string list ;
  tls : tls option ;
}

and tls = {
  cert : string ;
  key : string ;
}

and shell = {
  block_validator_limits : Node.block_validator_limits ;
  prevalidator_limits : Node.prevalidator_limits ;
  peer_validator_limits : Node.peer_validator_limits ;
  chain_validator_limits : Node.chain_validator_limits ;
  history_mode : History_mode.t option ;
}

let default_p2p_limits : P2p.limits = {
<<<<<<< HEAD
  connection_timeout = 10. ;
  authentication_timeout = 5. ;
  greylist_timeout = 86400 ; (* one day *)
  maintenance_idle_time = 120. ; (* two minutes *)
=======
  connection_timeout = Time.System.Span.of_seconds_exn 10. ;
  authentication_timeout = Time.System.Span.of_seconds_exn 5. ;
  greylist_timeout = Time.System.Span.of_seconds_exn 86400. (* one day *) ;
  maintenance_idle_time = Time.System.Span.of_seconds_exn 120. (* two minutes *) ;
>>>>>>> 6ffabdd8
  min_connections = 10 ;
  expected_connections = 50 ;
  max_connections = 100 ;
  backlog = 20 ;
  max_incoming_connections = 20 ;
  max_download_speed = None ;
  max_upload_speed = None ;
  read_buffer_size = 1 lsl 14 ;
  read_queue_size = None ;
  write_queue_size = None ;
  incoming_app_message_queue_size = None ;
  incoming_message_queue_size = None ;
  outgoing_message_queue_size = None ;
  known_points_history_size = 500 ;
  known_peer_ids_history_size = 500 ;
  max_known_points = Some (400, 300) ;
  max_known_peer_ids = Some (400, 300) ;
  swap_linger = Time.System.Span.of_seconds_exn 30. ;
  binary_chunks_size = None ;
}

let default_p2p = {
  expected_pow = 26. ;
  bootstrap_peers  = [ "boot.tzbeta.net" ] ;
  listen_addr  = Some ("[::]:" ^ string_of_int default_p2p_port) ;
  discovery_addr = None ;
  private_mode = false ;
  limits = default_p2p_limits ;
  disable_mempool = false ;
<<<<<<< HEAD
  enable_testchain = false ;
=======
  disable_testchain = false ;
>>>>>>> 6ffabdd8
}

let default_rpc = {
  listen_addr = None ;
  cors_origins = [] ;
  cors_headers = [] ;
  tls = None ;
}

let default_shell = {
  block_validator_limits = Node.default_block_validator_limits ;
  prevalidator_limits = Node.default_prevalidator_limits ;
  peer_validator_limits = Node.default_peer_validator_limits ;
  chain_validator_limits = Node.default_chain_validator_limits ;
  history_mode = None ;
}

let default_config = {
  data_dir = default_data_dir ;
  p2p = default_p2p ;
  rpc = default_rpc ;
  log = Lwt_log_sink_unix.default_cfg ;
  internal_events = Internal_event_unix.Configuration.default ;
  shell = default_shell ;
}

let limit : P2p.limits Data_encoding.t =
  let open Data_encoding in
  conv
    (fun { P2p.connection_timeout ; authentication_timeout ; greylist_timeout ;
           maintenance_idle_time ;
           min_connections ; expected_connections ; max_connections ;
           backlog ; max_incoming_connections ;
           max_download_speed ; max_upload_speed ;
           read_buffer_size ; read_queue_size ; write_queue_size ;
           incoming_app_message_queue_size ;
           incoming_message_queue_size ; outgoing_message_queue_size ;
           known_points_history_size ; known_peer_ids_history_size ;
           max_known_points ; max_known_peer_ids ;
           swap_linger ; binary_chunks_size
         } ->
      (((( connection_timeout, authentication_timeout,
           min_connections, expected_connections,
           max_connections, backlog, max_incoming_connections,
           max_download_speed, max_upload_speed, swap_linger),
         ( binary_chunks_size, read_buffer_size, read_queue_size, write_queue_size,
           incoming_app_message_queue_size,
           incoming_message_queue_size, outgoing_message_queue_size,
           known_points_history_size, known_peer_ids_history_size,
           max_known_points)),
        (  max_known_peer_ids, greylist_timeout, maintenance_idle_time))))
    (fun (((( connection_timeout, authentication_timeout,
              min_connections, expected_connections,
              max_connections, backlog, max_incoming_connections,
              max_download_speed, max_upload_speed, swap_linger),
            ( binary_chunks_size, read_buffer_size, read_queue_size, write_queue_size,
              incoming_app_message_queue_size,
              incoming_message_queue_size, outgoing_message_queue_size,
              known_points_history_size, known_peer_ids_history_size,
              max_known_points)),
           (  max_known_peer_ids, greylist_timeout, maintenance_idle_time))) ->
      { connection_timeout ; authentication_timeout ; greylist_timeout ;
        maintenance_idle_time ;
        min_connections ; expected_connections ;
        max_connections ; backlog ; max_incoming_connections ;
        max_download_speed ; max_upload_speed ;
        read_buffer_size ; read_queue_size ; write_queue_size ;
        incoming_app_message_queue_size ;
        incoming_message_queue_size ; outgoing_message_queue_size ;
        known_points_history_size ; known_peer_ids_history_size ;
        max_known_points ; max_known_peer_ids ; swap_linger ;
        binary_chunks_size
      })
    (merge_objs
       (merge_objs
          (obj10
             (dft "connection-timeout"
                ~description: "Delay acceptable when initiating a \
                               connection to a new peer, in seconds."
                Time.System.Span.encoding default_p2p_limits.authentication_timeout)
             (dft "authentication-timeout"
                ~description: "Delay granted to a peer to perform authentication, \
                               in seconds."
                Time.System.Span.encoding default_p2p_limits.authentication_timeout)
             (dft "min-connections"
                ~description: "Strict minimum number of connections (triggers an \
                               urgent maintenance)."
                uint16
                default_p2p_limits.min_connections)
             (dft "expected-connections"
                ~description: "Targeted number of connections to reach when \
                               bootstrapping / maintaining."
                uint16
                default_p2p_limits.expected_connections)
             (dft "max-connections"
                ~description: "Maximum number of connections (exceeding peers are \
                               disconnected)."
                uint16
                default_p2p_limits.max_connections)
             (dft "backlog"
                ~description: "Number above which pending incoming connections are \
                               immediately rejected."
                uint8
                default_p2p_limits.backlog)
             (dft "max-incoming-connections"
                ~description: "Number above which pending incoming connections are \
                               immediately rejected."
                uint8
                default_p2p_limits.max_incoming_connections)
             (opt "max-download-speed"
                ~description: "Max download speeds in KiB/s."
                int31)
             (opt "max-upload-speed"
                ~description: "Max upload speeds in KiB/s."
                int31)
             (dft "swap-linger" Time.System.Span.encoding default_p2p_limits.swap_linger))
          (obj10
             (opt "binary-chunks-size" uint8)
             (dft "read-buffer-size"
                ~description: "Size of the buffer passed to read(2)."
                int31
                default_p2p_limits.read_buffer_size)
             (opt "read-queue-size" int31)
             (opt "write-queue-size" int31)
             (opt "incoming-app-message-queue-size" int31)
             (opt "incoming-message-queue-size" int31)
             (opt "outgoing-message-queue-size" int31)
             (dft "known_points_history_size" uint16
                default_p2p_limits.known_points_history_size)
             (dft "known_peer_ids_history_size" uint16
                default_p2p_limits.known_points_history_size)
             (opt "max_known_points" (tup2 uint16 uint16))
          ))
       (obj3
          (opt "max_known_peer_ids" (tup2 uint16 uint16))
          (dft "greylist-timeout"
             ~description: "GC delay for the greylists tables, in seconds."
<<<<<<< HEAD
             int31 default_p2p_limits.greylist_timeout)
          (dft "maintenance-idle-time"
             ~description: "How long to wait at most, in seconds, \
                            before running a maintenance loop."
             float default_p2p_limits.maintenance_idle_time)
=======
             Time.System.Span.encoding default_p2p_limits.greylist_timeout)
          (dft "maintenance-idle-time"
             ~description: "How long to wait at most, in seconds, \
                            before running a maintenance loop."
             Time.System.Span.encoding default_p2p_limits.maintenance_idle_time)
>>>>>>> 6ffabdd8
       )
    )

let p2p =
  let open Data_encoding in
  conv
    (fun { expected_pow ; bootstrap_peers ;
           listen_addr ; discovery_addr ; private_mode ;
<<<<<<< HEAD
           limits ; disable_mempool ; enable_testchain } ->
      (expected_pow, bootstrap_peers,
       listen_addr, discovery_addr, private_mode, limits,
       disable_mempool, enable_testchain))
    (fun (expected_pow, bootstrap_peers,
          listen_addr, discovery_addr, private_mode, limits,
          disable_mempool, enable_testchain) ->
      { expected_pow ; bootstrap_peers ;
        listen_addr ; discovery_addr ; private_mode ; limits ;
        disable_mempool ; enable_testchain })
=======
           limits ; disable_mempool ; disable_testchain } ->
      (expected_pow, bootstrap_peers,
       listen_addr, discovery_addr, private_mode, limits,
       disable_mempool, disable_testchain))
    (fun (expected_pow, bootstrap_peers,
          listen_addr, discovery_addr, private_mode, limits,
          disable_mempool, disable_testchain) ->
      { expected_pow ; bootstrap_peers ;
        listen_addr ; discovery_addr ; private_mode ; limits ;
        disable_mempool ; disable_testchain })
>>>>>>> 6ffabdd8
    (obj8
       (dft "expected-proof-of-work"
          ~description: "Floating point number between 0 and 256 that represents a \
                         difficulty, 24 signifies for example that at least 24 leading \
                         zeroes are expected in the hash."
          float default_p2p.expected_pow)
       (dft "bootstrap-peers"
          ~description: "List of hosts. Tezos can connect to both IPv6 and IPv4 hosts. \
                         If the port is not specified, default port 9732 will be assumed."
          (list string) default_p2p.bootstrap_peers)
       (opt "listen-addr"
          ~description: "Host to listen to. If the port is not \
                         specified, the default port 8732 will be \
                         assumed."
          string)
       (dft "discovery-addr"
          ~description: "Host for local peer discovery. If the port is not \
                         specified, the default port 10732 will be \
                         assumed."
          (option string) default_p2p.discovery_addr)
       (dft "private-mode"
          ~description: "Specify if the node is in private mode or \
                         not. A node in private mode rejects incoming \
                         connections from untrusted peers and only \
                         opens outgoing connections to peers listed in \
                         'bootstrap-peers' or provided with '--peer' \
                         option. Moreover, these peers will keep the \
                         identity and the address of the private node \
                         secret."
          bool false)
       (dft "limits"
          ~description: "Network limits"
          limit default_p2p_limits)
       (dft "disable_mempool"
          ~description: "If set to [true], the node will not participate in \
                         the propagation of pending operations (mempool). \
                         Default value is [false]. \
                         It can be used to decrease the memory and \
                         computation footprints of the node."
          bool false)
<<<<<<< HEAD
       (dft "enable_testchain"
          ~description: "If set to [true], the node will spawn a \
                         testchain during the protocol's testing \
                         voting period. Default value is [false]. It \
                         is disabled to decrease the node storage \
                         usage and computation by droping the \
                         validation of the test network blocks."
=======
       (dft "disable_testchain"
          ~description: "If set to [true], the node will not spawn a testchain during \
                         the protocol's testing voting period. \
                         Default value is [false]. It may be used used to decrease the \
                         node storage usage and computation by droping the validation \
                         of the test network blocks."
>>>>>>> 6ffabdd8
          bool false)
    )

let rpc : rpc Data_encoding.t =
  let open Data_encoding in
  conv
    (fun { cors_origins ; cors_headers ; listen_addr ; tls } ->
       let cert, key =
         match tls with
         | None -> None, None
         | Some { cert ; key } -> Some cert, Some key in
       (listen_addr, cors_origins, cors_headers, cert, key ))
    (fun (listen_addr, cors_origins, cors_headers, cert, key ) ->
       let tls =
         match cert, key with
         | None, _ | _, None -> None
         | Some cert, Some key -> Some { cert ; key } in
       { listen_addr ; cors_origins ; cors_headers ; tls })
    (obj5
       (opt "listen-addr"
          ~description: "Host to listen to. If the port is not specified, \
                         the default port 8732 will be assumed."
          string)
       (dft "cors-origin"
          ~description: "Cross Origin Resource Sharing parameters, see \
                         https://en.wikipedia.org/wiki/Cross-origin_resource_sharing."
          (list string) default_rpc.cors_origins)
       (dft "cors-headers"
          ~description: "Cross Origin Resource Sharing parameters, see \
                         https://en.wikipedia.org/wiki/Cross-origin_resource_sharing."
          (list string) default_rpc.cors_headers)
       (opt "crt"
          ~description: "Certificate file (necessary when TLS is used)."
          string)
       (opt "key"
          ~description: "Key file (necessary when TLS is used)."
          string)
    )

let worker_limits_encoding
    default_size
    default_level =
  let open Data_encoding in
  conv
    (fun { Worker_types.backlog_size ; backlog_level ;} ->
       (backlog_size, backlog_level))
    (fun (backlog_size, backlog_level) ->
       { backlog_size ; backlog_level })
    (obj2
       (dft "worker_backlog_size" uint16 default_size)
       (dft "worker_backlog_level"
          Internal_event.Level.encoding default_level))

let timeout_encoding =
  Time.System.Span.encoding

let block_validator_limits_encoding =
  let open Data_encoding in
  conv
    (fun { Node.protocol_timeout ; worker_limits } ->
       (protocol_timeout, worker_limits))
    (fun (protocol_timeout, worker_limits) ->
       { protocol_timeout ; worker_limits})
    (merge_objs
       (obj1
          (dft "protocol_request_timeout" timeout_encoding
             default_shell.block_validator_limits.protocol_timeout))
       (worker_limits_encoding
          default_shell.block_validator_limits.worker_limits.backlog_size
          default_shell.block_validator_limits.worker_limits.backlog_level))

let prevalidator_limits_encoding =
  let open Data_encoding in
  conv
    (fun { Node.operation_timeout ; max_refused_operations ; worker_limits } ->
       ((operation_timeout, max_refused_operations), worker_limits))
    (fun ((operation_timeout, max_refused_operations), worker_limits) ->
       { operation_timeout ; max_refused_operations ; worker_limits})
    (merge_objs
       (obj2
          (dft "operations_request_timeout" timeout_encoding
             default_shell.prevalidator_limits.operation_timeout)
          (dft "max_refused_operations" uint16
             default_shell.prevalidator_limits.max_refused_operations))
       (worker_limits_encoding
          default_shell.prevalidator_limits.worker_limits.backlog_size
          default_shell.prevalidator_limits.worker_limits.backlog_level
       ))

let peer_validator_limits_encoding =
  let open Data_encoding in
  let default_limits = default_shell.peer_validator_limits in
  conv
    (fun { Node.block_header_timeout ; block_operations_timeout ;
           protocol_timeout ; new_head_request_timeout ; worker_limits } ->
      ((block_header_timeout, block_operations_timeout,
        protocol_timeout, new_head_request_timeout), worker_limits))
    (fun ((block_header_timeout, block_operations_timeout,
           protocol_timeout, new_head_request_timeout), worker_limits) ->
      { block_header_timeout ; block_operations_timeout ;
        protocol_timeout ; new_head_request_timeout ; worker_limits })
    (merge_objs
       (obj4
          (dft "block_header_request_timeout" timeout_encoding default_limits.block_header_timeout)
          (dft "block_operations_request_timeout" timeout_encoding default_limits.block_operations_timeout)
          (dft "protocol_request_timeout" timeout_encoding default_limits.protocol_timeout)
          (dft "new_head_request_timeout" timeout_encoding default_limits.new_head_request_timeout))
       (worker_limits_encoding
          default_limits.worker_limits.backlog_size
          default_limits.worker_limits.backlog_level
       ))

let chain_validator_limits_encoding =
  let open Data_encoding in
  conv
    (fun { Node.bootstrap_threshold ; worker_limits } ->
       (bootstrap_threshold, worker_limits))
    (fun (bootstrap_threshold, worker_limits) ->
       { bootstrap_threshold ; worker_limits})
    (merge_objs
       (obj1
          (dft "bootstrap_threshold"
             ~description:
               "Set the number of peers with whom a chain synchronization must \
                be completed to bootstrap the node."
             uint8
             default_shell.chain_validator_limits.bootstrap_threshold))
       (worker_limits_encoding
          default_shell.chain_validator_limits.worker_limits.backlog_size
          default_shell.chain_validator_limits.worker_limits.backlog_level))

let shell =
  let open Data_encoding in
  conv
    (fun { peer_validator_limits ; block_validator_limits ;
           prevalidator_limits ; chain_validator_limits ; history_mode } ->
      (peer_validator_limits, block_validator_limits,
       prevalidator_limits, chain_validator_limits, history_mode))
    (fun (peer_validator_limits, block_validator_limits,
          prevalidator_limits, chain_validator_limits, history_mode) ->
      { peer_validator_limits ; block_validator_limits ;
        prevalidator_limits ; chain_validator_limits ; history_mode })
    (obj5
       (dft "peer_validator" peer_validator_limits_encoding default_shell.peer_validator_limits)
       (dft "block_validator" block_validator_limits_encoding default_shell.block_validator_limits)
       (dft "prevalidator" prevalidator_limits_encoding default_shell.prevalidator_limits)
       (dft "chain_validator" chain_validator_limits_encoding default_shell.chain_validator_limits)
       (opt "history_mode" History_mode.encoding)
    )

let encoding =
  let open Data_encoding in
  conv
    (fun { data_dir ; rpc ; p2p ; log ; internal_events ; shell } ->
       (data_dir, rpc, p2p, log, internal_events, shell))
    (fun (data_dir, rpc, p2p, log, internal_events, shell) ->
       { data_dir ; rpc ; p2p ; log ; internal_events ; shell })
    (obj6
       (dft "data-dir"
          ~description: "Location of the data dir on disk."
          string default_data_dir)
       (dft "rpc"
          ~description: "Configuration of rpc parameters"
          rpc default_rpc)
       (req "p2p"
          ~description: "Configuration of network parameters" p2p)
       (dft "log"
<<<<<<< HEAD
          ~description: "Configuration of logging parameters"
          Logging_unix.cfg_encoding Logging_unix.default_cfg)
=======
          ~description:
            "Configuration of the Lwt-log sink (part of the logging framework)"
          Lwt_log_sink_unix.cfg_encoding Lwt_log_sink_unix.default_cfg)
       (dft "internal-events"
          ~description: "Configuration of the structured logging framework"
          Internal_event_unix.Configuration.encoding
          Internal_event_unix.Configuration.default)
>>>>>>> 6ffabdd8
       (dft "shell"
          ~description: "Configuration of network parameters"
          shell default_shell))

let read fp =
  if Sys.file_exists fp then begin
    Lwt_utils_unix.Json.read_file fp >>=? fun json ->
    try return (Data_encoding.Json.destruct encoding json)
    with exn -> fail (Exn exn)
  end else
    return default_config

let write fp cfg =
  Node_data_version.ensure_data_dir (Filename.dirname fp) >>=? fun () ->
  Lwt_utils_unix.Json.write_file fp
    (Data_encoding.Json.construct encoding cfg)

let to_string cfg =
  Data_encoding.Json.to_string
    (Data_encoding.Json.construct encoding cfg)

let update
    ?data_dir
    ?min_connections
    ?expected_connections
    ?max_connections
    ?max_download_speed
    ?max_upload_speed
    ?binary_chunks_size
    ?peer_table_size
    ?expected_pow
    ?bootstrap_peers
    ?listen_addr
    ?discovery_addr
    ?rpc_listen_addr
    ?(private_mode = false)
    ?(disable_mempool = false)
<<<<<<< HEAD
    ?(enable_testchain = false)
=======
    ?(disable_testchain = false)
>>>>>>> 6ffabdd8
    ?(cors_origins = [])
    ?(cors_headers = [])
    ?rpc_tls
    ?log_output
    ?bootstrap_threshold
    ?history_mode
    cfg = let data_dir = Option.unopt ~default:cfg.data_dir data_dir in
  Node_data_version.ensure_data_dir data_dir >>=? fun () ->
  let peer_table_size =
    Option.map peer_table_size ~f:(fun i -> i, i / 4 * 3) in
  let unopt_list ~default = function
    | [] -> default
    | l -> l in
  let limits : P2p.limits = {
    cfg.p2p.limits with
    min_connections =
      Option.unopt
        ~default:cfg.p2p.limits.min_connections
        min_connections ;
    expected_connections =
      Option.unopt
        ~default:cfg.p2p.limits.expected_connections
        expected_connections ;
    max_connections =
      Option.unopt
        ~default:cfg.p2p.limits.max_connections
        max_connections ;
    max_download_speed =
      Option.first_some
        max_download_speed cfg.p2p.limits.max_download_speed ;
    max_upload_speed =
      Option.first_some
        max_upload_speed cfg.p2p.limits.max_upload_speed ;
    max_known_points =
      Option.first_some
        peer_table_size cfg.p2p.limits.max_known_points ;
    max_known_peer_ids =
      Option.first_some
        peer_table_size cfg.p2p.limits.max_known_peer_ids ;
    binary_chunks_size =
      Option.map ~f:(fun x -> x lsl 10) binary_chunks_size ;
  } in
  let p2p : p2p = {
    expected_pow =
      Option.unopt ~default:cfg.p2p.expected_pow expected_pow ;
    bootstrap_peers =
      Option.unopt ~default:cfg.p2p.bootstrap_peers bootstrap_peers ;
    listen_addr =
      Option.first_some listen_addr cfg.p2p.listen_addr ;
    discovery_addr =
      Option.first_some discovery_addr cfg.p2p.discovery_addr ;
    private_mode = cfg.p2p.private_mode || private_mode ;
    limits ;
    disable_mempool = cfg.p2p.disable_mempool || disable_mempool ;
<<<<<<< HEAD
    enable_testchain = cfg.p2p.enable_testchain || enable_testchain ;
=======
    disable_testchain = cfg.p2p.disable_testchain || disable_testchain ;
>>>>>>> 6ffabdd8
  }
  and rpc : rpc = {
    listen_addr =
      Option.first_some rpc_listen_addr cfg.rpc.listen_addr ;
    cors_origins =
      unopt_list ~default:cfg.rpc.cors_origins cors_origins ;
    cors_headers =
      unopt_list ~default:cfg.rpc.cors_headers cors_headers ;
    tls =
      Option.first_some rpc_tls cfg.rpc.tls ;
  }
  and log : Lwt_log_sink_unix.cfg = {
    cfg.log with
    output = Option.unopt ~default:cfg.log.output log_output ;
  }
  and shell : shell = {
    peer_validator_limits = cfg.shell.peer_validator_limits ;
    block_validator_limits = cfg.shell.block_validator_limits ;
    prevalidator_limits = cfg.shell.prevalidator_limits ;
    chain_validator_limits =
      Option.unopt_map
        ~default:cfg.shell.chain_validator_limits
        ~f:(fun bootstrap_threshold ->
            { cfg.shell.chain_validator_limits
              with bootstrap_threshold })
        bootstrap_threshold ;
    history_mode = Option.first_some history_mode cfg.shell.history_mode;
  }
  in
  let internal_events = cfg.internal_events in
  return { data_dir ; p2p ; rpc ; log ; internal_events ; shell }

let resolve_addr ~default_addr ?default_port ?(passive = false) peer =
  let addr, port = P2p_point.Id.parse_addr_port peer in
  let node = if addr = "" || addr = "_" then default_addr else addr
  and service =
    match port, default_port with
    | "", None -> invalid_arg ""
    | "", Some default_port -> string_of_int default_port
    | port, _ -> port in
  Lwt_utils_unix.getaddrinfo ~passive ~node ~service

let resolve_addrs ~default_addr ?default_port ?passive peers =
  Lwt_list.fold_left_s begin fun a peer ->
    resolve_addr ~default_addr ?default_port ?passive peer >>= fun points ->
    Lwt.return (List.rev_append points a)
  end [] peers

let resolve_discovery_addrs discovery_addr =
  resolve_addr
    ~default_addr:Ipaddr.V4.(to_string broadcast)
    ~default_port:default_discovery_port
    ~passive:true
    discovery_addr
  >>= fun addrs ->
  let rec to_ipv4 acc = function
    | [] -> Lwt.return (List.rev acc)
    | (ip, port) :: xs -> begin match Ipaddr.v4_of_v6 ip with
        | Some v -> to_ipv4 ((v, port) :: acc) xs
        | None ->
            Format.eprintf
              "Warning: failed to convert %S to an ipv4 address@."
              (Ipaddr.V6.to_string ip) ;
            to_ipv4 acc xs
      end
  in to_ipv4 [] addrs

let resolve_listening_addrs listen_addr =
  resolve_addr
    ~default_addr:"::"
    ~default_port:default_p2p_port
    ~passive:true
    listen_addr

let resolve_rpc_listening_addrs listen_addr =
  resolve_addr
    ~default_addr:"::"
    ~default_port:default_rpc_port
    ~passive:true
    listen_addr

let resolve_bootstrap_addrs peers =
  resolve_addrs
    ~default_addr:"::"
    ~default_port:default_p2p_port
    peers

let check_listening_addr config =
  match config.p2p.listen_addr with
  | None -> Lwt.return_unit
  | Some addr ->
      Lwt.catch begin fun () ->
        resolve_listening_addrs addr >>= function
        | [] ->
            Format.eprintf "Warning: failed to resolve %S\n@." addr ;
            Lwt.return_unit
        | _ :: _ ->
            Lwt.return_unit
      end begin function
        | (Invalid_argument msg) ->
            Format.eprintf "Warning: failed to parse %S:\   %s\n@." addr msg ;
            Lwt.return_unit
        | exn -> Lwt.fail exn
      end

let check_discovery_addr config =
  match config.p2p.discovery_addr with
  | None -> Lwt.return_unit
  | Some addr ->
      Lwt.catch begin fun () ->
        resolve_discovery_addrs addr >>= function
        | [] ->
            Format.eprintf "Warning: failed to resolve %S\n@." addr ;
            Lwt.return_unit
        | _ :: _ ->
            Lwt.return_unit
      end begin function
        | (Invalid_argument msg) ->
            Format.eprintf "Warning: failed to parse %S:\   %s\n@." addr msg ;
            Lwt.return_unit
        | exn -> Lwt.fail exn
      end

let check_rpc_listening_addr config =
  match config.rpc.listen_addr with
  | None -> Lwt.return_unit
  | Some addr ->
      Lwt.catch begin fun () ->
        resolve_rpc_listening_addrs addr >>= function
        | [] ->
            Format.eprintf "Warning: failed to resolve %S\n@." addr ;
            Lwt.return_unit
        | _ :: _ ->
            Lwt.return_unit
      end begin function
        | (Invalid_argument msg) ->
            Format.eprintf "Warning: failed to parse %S:\   %s\n@." addr msg ;
            Lwt.return_unit
        | exn -> Lwt.fail exn
      end

let check_bootstrap_peer addr =
  Lwt.catch begin fun () ->
    resolve_bootstrap_addrs [addr] >>= function
    | [] ->
        Format.eprintf "Warning: cannot resolve %S\n@." addr ;
        Lwt.return_unit
    | _ :: _ ->
        Lwt.return_unit
  end begin function
    | (Invalid_argument msg) ->
        Format.eprintf "Warning: failed to parse %S:\   %s\n@." addr msg ;
        Lwt.return_unit
    | exn -> Lwt.fail exn
  end


let check_bootstrap_peers config =
  Lwt_list.iter_p check_bootstrap_peer config.p2p.bootstrap_peers


let fail fmt =
  Format.kasprintf (fun s -> prerr_endline s ; exit 1) fmt

let check_connections config =
  if config.p2p.limits.min_connections > config.p2p.limits.expected_connections then
    fail "Error: The minumum number of connections is greater than \
          the expected number of connections"
      config.p2p.limits.min_connections
      config.p2p.limits.expected_connections ;
  if config.p2p.limits.expected_connections > config.p2p.limits.max_connections then
    fail "Error: The expected number of connections is greater than \
          the maximum number of connections"
      config.p2p.limits.expected_connections
      config.p2p.limits.max_connections ;
  begin
    match config.p2p.limits.max_known_peer_ids with
    | None -> ()
    | Some (max_known_peer_ids, target_known_peer_ids) ->
        if target_known_peer_ids > max_known_peer_ids then
          fail "Error: The target number of known peer ids is greater than \
                the maximum number of known peer ids."
            target_known_peer_ids max_known_peer_ids ;
        if config.p2p.limits.max_connections > target_known_peer_ids then
          fail "Error: The target number of known peer ids is lower than \
                the maximum number of connections."
            target_known_peer_ids max_known_peer_ids ;
  end ;
  begin
    match config.p2p.limits.max_known_points with
    | None -> ()
    | Some (max_known_points, target_known_points) ->
        if target_known_points > max_known_points then
          fail "Error: The target number of known points is greater than \
                the maximum number of known points."
            target_known_points max_known_points ;
        if config.p2p.limits.max_connections > target_known_points then
          fail "Error: The target number of known points is lower than \
                the maximum number of connections."
            target_known_points max_known_points ;
  end


let check config =
  check_listening_addr config >>= fun () ->
  check_rpc_listening_addr config >>= fun () ->
  check_discovery_addr config >>= fun () ->
  check_bootstrap_peers config >>= fun () ->
  check_connections config ;
  Lwt.return_unit<|MERGE_RESOLUTION|>--- conflicted
+++ resolved
@@ -54,11 +54,7 @@
   private_mode : bool ;
   limits : P2p.limits ;
   disable_mempool : bool ;
-<<<<<<< HEAD
-  enable_testchain : bool ;
-=======
   disable_testchain : bool ;
->>>>>>> 6ffabdd8
 }
 
 and rpc = {
@@ -82,17 +78,10 @@
 }
 
 let default_p2p_limits : P2p.limits = {
-<<<<<<< HEAD
-  connection_timeout = 10. ;
-  authentication_timeout = 5. ;
-  greylist_timeout = 86400 ; (* one day *)
-  maintenance_idle_time = 120. ; (* two minutes *)
-=======
   connection_timeout = Time.System.Span.of_seconds_exn 10. ;
   authentication_timeout = Time.System.Span.of_seconds_exn 5. ;
   greylist_timeout = Time.System.Span.of_seconds_exn 86400. (* one day *) ;
   maintenance_idle_time = Time.System.Span.of_seconds_exn 120. (* two minutes *) ;
->>>>>>> 6ffabdd8
   min_connections = 10 ;
   expected_connections = 50 ;
   max_connections = 100 ;
@@ -117,16 +106,12 @@
 let default_p2p = {
   expected_pow = 26. ;
   bootstrap_peers  = [ "boot.tzbeta.net" ] ;
-  listen_addr  = Some ("[::]:" ^ string_of_int default_p2p_port) ;
+  listen_addr = Some ("[::]:" ^ string_of_int default_p2p_port) ;
   discovery_addr = None ;
   private_mode = false ;
   limits = default_p2p_limits ;
   disable_mempool = false ;
-<<<<<<< HEAD
-  enable_testchain = false ;
-=======
   disable_testchain = false ;
->>>>>>> 6ffabdd8
 }
 
 let default_rpc = {
@@ -264,19 +249,11 @@
           (opt "max_known_peer_ids" (tup2 uint16 uint16))
           (dft "greylist-timeout"
              ~description: "GC delay for the greylists tables, in seconds."
-<<<<<<< HEAD
-             int31 default_p2p_limits.greylist_timeout)
-          (dft "maintenance-idle-time"
-             ~description: "How long to wait at most, in seconds, \
-                            before running a maintenance loop."
-             float default_p2p_limits.maintenance_idle_time)
-=======
              Time.System.Span.encoding default_p2p_limits.greylist_timeout)
           (dft "maintenance-idle-time"
              ~description: "How long to wait at most, in seconds, \
                             before running a maintenance loop."
              Time.System.Span.encoding default_p2p_limits.maintenance_idle_time)
->>>>>>> 6ffabdd8
        )
     )
 
@@ -285,18 +262,6 @@
   conv
     (fun { expected_pow ; bootstrap_peers ;
            listen_addr ; discovery_addr ; private_mode ;
-<<<<<<< HEAD
-           limits ; disable_mempool ; enable_testchain } ->
-      (expected_pow, bootstrap_peers,
-       listen_addr, discovery_addr, private_mode, limits,
-       disable_mempool, enable_testchain))
-    (fun (expected_pow, bootstrap_peers,
-          listen_addr, discovery_addr, private_mode, limits,
-          disable_mempool, enable_testchain) ->
-      { expected_pow ; bootstrap_peers ;
-        listen_addr ; discovery_addr ; private_mode ; limits ;
-        disable_mempool ; enable_testchain })
-=======
            limits ; disable_mempool ; disable_testchain } ->
       (expected_pow, bootstrap_peers,
        listen_addr, discovery_addr, private_mode, limits,
@@ -307,7 +272,6 @@
       { expected_pow ; bootstrap_peers ;
         listen_addr ; discovery_addr ; private_mode ; limits ;
         disable_mempool ; disable_testchain })
->>>>>>> 6ffabdd8
     (obj8
        (dft "expected-proof-of-work"
           ~description: "Floating point number between 0 and 256 that represents a \
@@ -348,22 +312,12 @@
                          It can be used to decrease the memory and \
                          computation footprints of the node."
           bool false)
-<<<<<<< HEAD
-       (dft "enable_testchain"
-          ~description: "If set to [true], the node will spawn a \
-                         testchain during the protocol's testing \
-                         voting period. Default value is [false]. It \
-                         is disabled to decrease the node storage \
-                         usage and computation by droping the \
-                         validation of the test network blocks."
-=======
        (dft "disable_testchain"
           ~description: "If set to [true], the node will not spawn a testchain during \
                          the protocol's testing voting period. \
                          Default value is [false]. It may be used used to decrease the \
                          node storage usage and computation by droping the validation \
                          of the test network blocks."
->>>>>>> 6ffabdd8
           bool false)
     )
 
@@ -531,10 +485,6 @@
        (req "p2p"
           ~description: "Configuration of network parameters" p2p)
        (dft "log"
-<<<<<<< HEAD
-          ~description: "Configuration of logging parameters"
-          Logging_unix.cfg_encoding Logging_unix.default_cfg)
-=======
           ~description:
             "Configuration of the Lwt-log sink (part of the logging framework)"
           Lwt_log_sink_unix.cfg_encoding Lwt_log_sink_unix.default_cfg)
@@ -542,7 +492,6 @@
           ~description: "Configuration of the structured logging framework"
           Internal_event_unix.Configuration.encoding
           Internal_event_unix.Configuration.default)
->>>>>>> 6ffabdd8
        (dft "shell"
           ~description: "Configuration of network parameters"
           shell default_shell))
@@ -580,11 +529,7 @@
     ?rpc_listen_addr
     ?(private_mode = false)
     ?(disable_mempool = false)
-<<<<<<< HEAD
-    ?(enable_testchain = false)
-=======
     ?(disable_testchain = false)
->>>>>>> 6ffabdd8
     ?(cors_origins = [])
     ?(cors_headers = [])
     ?rpc_tls
@@ -639,11 +584,7 @@
     private_mode = cfg.p2p.private_mode || private_mode ;
     limits ;
     disable_mempool = cfg.p2p.disable_mempool || disable_mempool ;
-<<<<<<< HEAD
-    enable_testchain = cfg.p2p.enable_testchain || enable_testchain ;
-=======
     disable_testchain = cfg.p2p.disable_testchain || disable_testchain ;
->>>>>>> 6ffabdd8
   }
   and rpc : rpc = {
     listen_addr =
