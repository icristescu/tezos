(*****************************************************************************)
(*                                                                           *)
(* Open Source License                                                       *)
(* Copyright (c) 2018 Dynamic Ledger Solutions, Inc. <contact@tezos.com>     *)
(* Copyright (c) 2019 Nomadic Labs, <contact@nomadic-labs.com>               *)
(*                                                                           *)
(* Permission is hereby granted, free of charge, to any person obtaining a   *)
(* copy of this software and associated documentation files (the "Software"),*)
(* to deal in the Software without restriction, including without limitation *)
(* the rights to use, copy, modify, merge, publish, distribute, sublicense,  *)
(* and/or sell copies of the Software, and to permit persons to whom the     *)
(* Software is furnished to do so, subject to the following conditions:      *)
(*                                                                           *)
(* The above copyright notice and this permission notice shall be included   *)
(* in all copies or substantial portions of the Software.                    *)
(*                                                                           *)
(* THE SOFTWARE IS PROVIDED "AS IS", WITHOUT WARRANTY OF ANY KIND, EXPRESS OR*)
(* IMPLIED, INCLUDING BUT NOT LIMITED TO THE WARRANTIES OF MERCHANTABILITY,  *)
(* FITNESS FOR A PARTICULAR PURPOSE AND NONINFRINGEMENT. IN NO EVENT SHALL   *)
(* THE AUTHORS OR COPYRIGHT HOLDERS BE LIABLE FOR ANY CLAIM, DAMAGES OR OTHER*)
(* LIABILITY, WHETHER IN AN ACTION OF CONTRACT, TORT OR OTHERWISE, ARISING   *)
(* FROM, OUT OF OR IN CONNECTION WITH THE SOFTWARE OR THE USE OR OTHER       *)
(* DEALINGS IN THE SOFTWARE.                                                 *)
(*                                                                           *)
(*****************************************************************************)

open Cmdliner
open Node_logging

let (//) = Filename.concat

type t = {
  data_dir: string option ;
  config_file: string ;
  min_connections: int option ;
  expected_connections: int option ;
  max_connections: int option ;
  max_download_speed: int option ;
  max_upload_speed: int option ;
  binary_chunks_size: int option ;
  peer_table_size: int option ;
  expected_pow: float option ;
  peers: string list ;
  no_bootstrap_peers: bool ;
  listen_addr: string option ;
  discovery_addr: string option ;
  rpc_listen_addr: string option ;
  private_mode: bool ;
  disable_mempool: bool ;
<<<<<<< HEAD
  enable_testchain: bool ;
=======
  disable_testchain: bool ;
>>>>>>> 6ffabdd8
  cors_origins: string list ;
  cors_headers: string list ;
  rpc_tls: Node_config_file.tls option ;
  log_output: Lwt_log_sink_unix.Output.t option ;
  bootstrap_threshold: int option ;
  history_mode: History_mode.t option ;
}

let wrap
    data_dir config_file
    connections max_download_speed max_upload_speed binary_chunks_size
    peer_table_size
    listen_addr discovery_addr peers no_bootstrap_peers bootstrap_threshold private_mode
<<<<<<< HEAD
    disable_mempool enable_testchain
=======
    disable_mempool disable_testchain
>>>>>>> 6ffabdd8
    expected_pow rpc_listen_addr rpc_tls
    cors_origins cors_headers log_output history_mode =

  let actual_data_dir =
    Option.unopt ~default:Node_config_file.default_data_dir data_dir in

  let config_file =
    Option.unopt ~default:(actual_data_dir // "config.json") config_file in

  let rpc_tls =
    Option.map
      ~f:(fun (cert, key) -> { Node_config_file.cert ; key })
      rpc_tls in

  (* when `--connections` is used,
     override all the bounds defined in the configuration file. *)
  let bootstrap_threshold,
      min_connections, expected_connections, max_connections,
      peer_table_size =
    match connections with
    | None -> bootstrap_threshold, None, None, None, peer_table_size
    | Some x ->
        let peer_table_size =
          match peer_table_size with
          | None -> Some (8*x)
          | Some _ -> peer_table_size in
        begin match bootstrap_threshold with
          | None -> Some (min (x/4) 2), Some (x/2), Some x, Some (3*x/2), peer_table_size
          | Some bs -> Some bs, Some (x/2), Some x, Some (3*x/2), peer_table_size
        end
  in
  { data_dir ;
    config_file ;
    min_connections ;
    expected_connections ;
    max_connections ;
    max_download_speed ;
    max_upload_speed ;
    binary_chunks_size ;
    expected_pow ;
    peers ;
    no_bootstrap_peers ;
    listen_addr ;
    discovery_addr ;
    rpc_listen_addr ;
    private_mode ;
    disable_mempool ;
<<<<<<< HEAD
    enable_testchain ;
=======
    disable_testchain ;
>>>>>>> 6ffabdd8
    cors_origins ;
    cors_headers ;
    rpc_tls ;
    log_output ;
    peer_table_size ;
    bootstrap_threshold ;
    history_mode ;
  }

module Manpage = struct

  let misc_section = "MISC OPTIONS"
  let p2p_section = "P2P OPTIONS"
  let rpc_section = "RPC OPTIONS"

  let args = [
    `S p2p_section ;
    `S rpc_section ;
    `S misc_section ;
  ]

  let bugs = [
    `S "BUGS";
    `P "Check bug reports at https://gitlab.com/tezos/tezos/issues.";
  ]

end

module Term = struct

  let log_output_converter =
    (fun s -> match Lwt_log_sink_unix.Output.of_string s with
       | Some res -> `Ok res
       | None -> `Error s),
    Lwt_log_sink_unix.Output.pp

  (* misc args *)

  let docs = Manpage.misc_section

  let log_output =
    let doc =
      "Log output. Either $(i,stdout), $(i,stderr), \
       $(i,syslog:<facility>) or a file path." in
    Arg.(value & opt (some log_output_converter) None &
         info ~docs ~docv:"OUTPUT" ~doc ["log-output"])

  let data_dir =
    let doc =
      "The directory where the Tezos node will store all its data." in
    Arg.(value & opt (some string) None &
         info ~docs ~doc ~docv:"DIR" ["data-dir"])

  let config_file =
    let doc = "The main configuration file." in
    Arg.(value & opt (some string) None &
         info ~docs ~doc ~docv:"FILE" ["config-file"])

  (* P2p args *)

  let docs = Manpage.p2p_section

  let connections =
    let doc =
      "Sets min_connections, expected_connections, max_connections to NUM / 2, \
       NUM, (3 * NUM) / 2, respectively. Sets peer_table_size to 8 * NUM \
       unless it is already defined in the configuration file. Sets \
       bootstrap_threshold to min(NUM / 4, 2) unless it is already defined in \
       the configuration file." in
    Arg.(value & opt (some int) None &
         info ~docs ~doc ~docv:"NUM" ["connections"])

  let max_download_speed =
    let doc =
      "The maximum number of bytes read per second." in
    Arg.(value & opt (some int) None &
         info ~docs ~doc ~docv:"NUM" ["max-download-speed"])

  let max_upload_speed =
    let doc =
      "The maximum number of bytes sent per second." in
    Arg.(value & opt (some int) None &
         info ~docs ~doc ~docv:"NUM" ["max-upload-speed"])

  let binary_chunks_size =
    let doc =
      "Size limit (in kB) of binary blocks that are sent to other peers." in
    Arg.(value & opt (some int) None &
         info ~docs ~doc ~docv:"NUM" ["binary-chunks-size"])

  let peer_table_size =
    let doc = "Maximum size of internal peer tables, \
               used to store metadata/logs about a peer or about a \
               to-be-authenticated host:port couple." in
    Arg.(value & opt (some int) None &
         info ~docs ~doc ~docv:"NUM" ["peer-table-size"])

  let listen_addr =
    let doc =
      "The TCP address and port at which this instance can be reached." in
    Arg.(value & opt (some string) None &
         info ~docs ~doc ~docv:"ADDR:PORT" ["net-addr"])

  let discovery_addr =
    let doc = "The UDP address and port used for local peer discovery." in
    Arg.(value & opt (some string) None &
         info ~docs ~doc ~docv:"ADDR:PORT" ["discovery-addr"])

  let no_bootstrap_peers =
    let doc =
      "Ignore the peers found in the config file (or the hard-coded \
       bootstrap peers in the absence of config file)." in
    Arg.(value & flag &
         info ~docs ~doc ["no-bootstrap-peers"])

  let bootstrap_threshold =
    let doc =
      "Set the number of peers with whom a chain synchronization must \
       be completed to bootstrap the node" in
    Arg.(value & opt (some int) None &
         info ~docs ~doc ~docv:"NUM" ["bootstrap-threshold"])

  let peers =
    let doc =
      "A peer to bootstrap the network from. \
       Can be used several times to add several peers." in
    Arg.(value & opt_all string [] &
         info ~docs ~doc ~docv:"ADDR:PORT" ["peer"])

  let expected_pow =
    let doc =
      "Expected level of proof-of-work for peers identity." in
    Arg.(value & opt (some float) None &
         info ~docs ~doc ~docv:"FLOAT" ["expected-pow"])

  let private_mode =
    let doc =
      "Only open outgoing/accept incoming connections to/from peers \
       listed in 'bootstrap-peers' or provided with '--peer' option." in
    Arg.(value & flag & info ~docs ~doc ["private-mode"])

  let disable_mempool =
    let doc =
      "If set to [true], the node will not participate in the propagation \
       of pending operations (mempool). \
       Default value is [false]. \
       It can be used to decrease the memory and computation footprints \
       of the node." in
    Arg.(value & flag & info ~docs ~doc ["disable-mempool"])

<<<<<<< HEAD
  let enable_testchain =
    let doc =
      "If set, the node will spawn a testchain during the protocol's \
       testing voting period. It will increase the node storage usage \
       and computation by additionally validating the test network \
       blocks." in
    Arg.(value & flag & info ~docs ~doc ["enable-testchain"])
=======
  let disable_testchain =
    let doc =
      "If set to [true], the node will not spawn a testchain during \
       the protocol's testing voting period. \
       Default value is [false]. It may be used used to decrease the \
       node storage usage and computation by droping the validation \
       of the test network blocks." in
    Arg.(value & flag & info ~docs ~doc ["disable-testchain"])
>>>>>>> 6ffabdd8

  (* rpc args *)
  let docs = Manpage.rpc_section

  let rpc_listen_addr =
    let doc =
      "The TCP socket address at which this RPC server \
       instance can be reached." in
    Arg.(value & opt (some string) None &
         info ~docs ~doc ~docv:"ADDR:PORT" ["rpc-addr"])

  let rpc_tls =
    let doc =
      "Enable TLS for this RPC server \
       with the provided certificate and key." in
    Arg.(value & opt (some (pair string string)) None &
         info ~docs ~doc ~docv:"crt,key" ["rpc-tls"])

  let cors_origins =
    let doc =
      "CORS origin allowed by the RPC server \
       via Access-Control-Allow-Origin; may be used multiple times" in
    Arg.(value & opt_all string [] &
         info ~docs ~doc ~docv:"ORIGIN" ["cors-origin"])

  let cors_headers =
    let doc =
      "Header reported by Access-Control-Allow-Headers \
       reported during CORS preflighting; may be used multiple times" in
    Arg.(value & opt_all string [] &
         info ~docs ~doc ~docv:"HEADER" ["cors-header"])

  (* History mode. *)

  let history_mode_converter =
    let open History_mode in
    let conv s = match s with
      | "archive" -> `Ok Archive
      | "full" -> `Ok Full
      | "experimental-rolling" -> `Ok Rolling
      | s -> `Error s in
    let to_string = Format.asprintf "%a" History_mode.pp in
    let pp fmt mode = Format.fprintf fmt "%s" (to_string mode) in
    (conv, pp)

  let history_mode =
    let doc = "History mode. Possible values: \
               $(i,archive), $(i,full) (used by default), $(i,experimental-rolling)" in
    Arg.(value & opt (some history_mode_converter) None &
         info ~docs ~doc ~docv:"History mode" ["history-mode"])

  (* Args. *)

  let args =
    let open Term in
    const wrap $ data_dir $ config_file
    $ connections
    $ max_download_speed $ max_upload_speed $ binary_chunks_size
    $ peer_table_size
    $ listen_addr $ discovery_addr $ peers $ no_bootstrap_peers $ bootstrap_threshold
<<<<<<< HEAD
    $ private_mode $ disable_mempool $ enable_testchain
=======
    $ private_mode $ disable_mempool $ disable_testchain
>>>>>>> 6ffabdd8
    $ expected_pow $ rpc_listen_addr $ rpc_tls
    $ cors_origins $ cors_headers
    $ log_output
    $ history_mode

end

let read_config_file args =
  if Sys.file_exists args.config_file then
    Node_config_file.read args.config_file
  else
    return Node_config_file.default_config

let read_data_dir args =
  read_config_file args >>=? fun cfg ->
  let { data_dir ; _ } = args in
  let data_dir = Option.unopt ~default:cfg.data_dir data_dir in
  return data_dir

let read_and_patch_config_file ?(ignore_bootstrap_peers=false) args =
  read_config_file args >>=? fun cfg ->
  let { data_dir ;
        min_connections ; expected_connections ; max_connections ;
        max_download_speed ; max_upload_speed ; binary_chunks_size ;
        peer_table_size ;
        expected_pow ;
        peers ; no_bootstrap_peers ;
        listen_addr ; private_mode ;
        discovery_addr ;
<<<<<<< HEAD
        disable_mempool ; enable_testchain ;
=======
        disable_mempool ; disable_testchain ;
>>>>>>> 6ffabdd8
        rpc_listen_addr ; rpc_tls ;
        cors_origins ; cors_headers ;
        log_output ;
        bootstrap_threshold ;
        history_mode ;
        config_file = _ ;
      } = args in
  let bootstrap_peers =
    if no_bootstrap_peers || ignore_bootstrap_peers
    then begin
      log_info "Ignoring bootstrap peers" ;
      peers
    end else
      cfg.p2p.bootstrap_peers @ peers in
  Node_config_file.update
    ?data_dir ?min_connections ?expected_connections ?max_connections
    ?max_download_speed ?max_upload_speed ?binary_chunks_size
    ?peer_table_size ?expected_pow
    ~bootstrap_peers ?listen_addr ?discovery_addr ?rpc_listen_addr ~private_mode
<<<<<<< HEAD
    ~disable_mempool ~enable_testchain ~cors_origins ~cors_headers
    ?rpc_tls ?log_output ?bootstrap_threshold cfg
=======
    ~disable_mempool ~disable_testchain ~cors_origins ~cors_headers ?rpc_tls
    ?log_output ?bootstrap_threshold ?history_mode cfg
>>>>>>> 6ffabdd8
<|MERGE_RESOLUTION|>--- conflicted
+++ resolved
@@ -47,11 +47,7 @@
   rpc_listen_addr: string option ;
   private_mode: bool ;
   disable_mempool: bool ;
-<<<<<<< HEAD
-  enable_testchain: bool ;
-=======
   disable_testchain: bool ;
->>>>>>> 6ffabdd8
   cors_origins: string list ;
   cors_headers: string list ;
   rpc_tls: Node_config_file.tls option ;
@@ -65,11 +61,7 @@
     connections max_download_speed max_upload_speed binary_chunks_size
     peer_table_size
     listen_addr discovery_addr peers no_bootstrap_peers bootstrap_threshold private_mode
-<<<<<<< HEAD
-    disable_mempool enable_testchain
-=======
     disable_mempool disable_testchain
->>>>>>> 6ffabdd8
     expected_pow rpc_listen_addr rpc_tls
     cors_origins cors_headers log_output history_mode =
 
@@ -117,11 +109,7 @@
     rpc_listen_addr ;
     private_mode ;
     disable_mempool ;
-<<<<<<< HEAD
-    enable_testchain ;
-=======
     disable_testchain ;
->>>>>>> 6ffabdd8
     cors_origins ;
     cors_headers ;
     rpc_tls ;
@@ -272,15 +260,6 @@
        of the node." in
     Arg.(value & flag & info ~docs ~doc ["disable-mempool"])
 
-<<<<<<< HEAD
-  let enable_testchain =
-    let doc =
-      "If set, the node will spawn a testchain during the protocol's \
-       testing voting period. It will increase the node storage usage \
-       and computation by additionally validating the test network \
-       blocks." in
-    Arg.(value & flag & info ~docs ~doc ["enable-testchain"])
-=======
   let disable_testchain =
     let doc =
       "If set to [true], the node will not spawn a testchain during \
@@ -289,7 +268,6 @@
        node storage usage and computation by droping the validation \
        of the test network blocks." in
     Arg.(value & flag & info ~docs ~doc ["disable-testchain"])
->>>>>>> 6ffabdd8
 
   (* rpc args *)
   let docs = Manpage.rpc_section
@@ -350,11 +328,7 @@
     $ max_download_speed $ max_upload_speed $ binary_chunks_size
     $ peer_table_size
     $ listen_addr $ discovery_addr $ peers $ no_bootstrap_peers $ bootstrap_threshold
-<<<<<<< HEAD
-    $ private_mode $ disable_mempool $ enable_testchain
-=======
     $ private_mode $ disable_mempool $ disable_testchain
->>>>>>> 6ffabdd8
     $ expected_pow $ rpc_listen_addr $ rpc_tls
     $ cors_origins $ cors_headers
     $ log_output
@@ -384,11 +358,7 @@
         peers ; no_bootstrap_peers ;
         listen_addr ; private_mode ;
         discovery_addr ;
-<<<<<<< HEAD
-        disable_mempool ; enable_testchain ;
-=======
         disable_mempool ; disable_testchain ;
->>>>>>> 6ffabdd8
         rpc_listen_addr ; rpc_tls ;
         cors_origins ; cors_headers ;
         log_output ;
@@ -408,10 +378,5 @@
     ?max_download_speed ?max_upload_speed ?binary_chunks_size
     ?peer_table_size ?expected_pow
     ~bootstrap_peers ?listen_addr ?discovery_addr ?rpc_listen_addr ~private_mode
-<<<<<<< HEAD
-    ~disable_mempool ~enable_testchain ~cors_origins ~cors_headers
-    ?rpc_tls ?log_output ?bootstrap_threshold cfg
-=======
     ~disable_mempool ~disable_testchain ~cors_origins ~cors_headers ?rpc_tls
-    ?log_output ?bootstrap_threshold ?history_mode cfg
->>>>>>> 6ffabdd8
+    ?log_output ?bootstrap_threshold ?history_mode cfg