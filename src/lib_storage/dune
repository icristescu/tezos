(library
 (name tezos_storage)
 (public_name tezos-storage)
 (libraries tezos-base
            tezos-shell-services
            lmdb
            irmin-lmdb
<<<<<<< HEAD
	    tezos-stdlib-unix)
 (flags (:standard -w -9+27-30-32-40@8
                   -safe-string
                   -open Tezos_base__TzPervasives
		   -open Tezos_stdlib_unix)))
=======
            tezos-stdlib-unix)
 (flags (:standard -w -9+27-30-32-40@8
                   -safe-string
		   -open Tezos_shell_services
                   -open Tezos_base__TzPervasives
                   -open Tezos_stdlib_unix)))
>>>>>>> 68738252

(alias
 (name runtest_indent)
 (deps (glob_files *.ml{,i}))
 (action (run bash %{libexec:tezos-stdlib:test-ocp-indent.sh} %{deps})))<|MERGE_RESOLUTION|>--- conflicted
+++ resolved
@@ -5,20 +5,12 @@
             tezos-shell-services
             lmdb
             irmin-lmdb
-<<<<<<< HEAD
-	    tezos-stdlib-unix)
- (flags (:standard -w -9+27-30-32-40@8
-                   -safe-string
-                   -open Tezos_base__TzPervasives
-		   -open Tezos_stdlib_unix)))
-=======
             tezos-stdlib-unix)
  (flags (:standard -w -9+27-30-32-40@8
                    -safe-string
 		   -open Tezos_shell_services
                    -open Tezos_base__TzPervasives
                    -open Tezos_stdlib_unix)))
->>>>>>> 68738252
 
 (alias
  (name runtest_indent)
