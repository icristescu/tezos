--- conflicted
+++ resolved
@@ -149,15 +149,11 @@
   @@ def "script" ["loc"] Protocol.Alpha_context.Script.location_encoding ;
   register ~pp:Protocol.Alpha_context.Contract.pp
   @@ def "contract" [] Protocol.Alpha_context.Contract.encoding ;
-<<<<<<< HEAD
-  register Protocol.Alpha_context.Contract.big_map_diff_encoding ;
-=======
   register
   @@ def
        "contract"
        ["big_map_diff"]
        Protocol.Alpha_context.Contract.big_map_diff_encoding ;
->>>>>>> 24ad6e30
   register
   @@ def
        "delegate"
@@ -208,15 +204,9 @@
   register ~pp:Protocol.Alpha_context.Cycle.pp
   @@ def "cycle" [] Protocol.Alpha_context.Cycle.encoding ;
   register @@ def "constants" [] Protocol.Alpha_context.Constants.encoding ;
-<<<<<<< HEAD
   register
   @@ def "constants" ["fixed"] Protocol.Alpha_context.Constants.fixed_encoding ;
   register
-=======
-  register
-  @@ def "constants" ["fixed"] Protocol.Alpha_context.Constants.fixed_encoding ;
-  register
->>>>>>> 24ad6e30
   @@ def
        "constants"
        ["parametric"]
