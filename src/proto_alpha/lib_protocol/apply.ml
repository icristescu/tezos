--- conflicted
+++ resolved
@@ -373,11 +373,7 @@
         Some (required, endorsements, priority, timestamp) | _ -> None)
     (fun (required, endorsements, priority, timestamp) ->
        Not_enough_endorsements_for_priority
-<<<<<<< HEAD
-         { required ; endorsements ; priority ; timestamp }) ;
-=======
          { required ; endorsements ; priority ; timestamp })
->>>>>>> ec3576fd
 
 open Apply_results
 
@@ -788,13 +784,8 @@
           Tez.(Constants.endorsement_security_deposit ctxt *?
                Int64.of_int gap) >>=? fun deposit ->
         Delegate.freeze_deposit ctxt delegate deposit >>=? fun ctxt ->
-<<<<<<< HEAD
-        Global.get_last_block_priority ctxt >>=? fun block_priority ->
-        Baking.endorsement_reward ctxt ~block_priority gap >>=? fun reward ->
-=======
         Global.get_block_priority ctxt >>=? fun block_priority ->
         Baking.endorsing_reward ctxt ~block_priority gap >>=? fun reward ->
->>>>>>> ec3576fd
         Delegate.freeze_rewards ctxt delegate reward >>=? fun ctxt ->
         let level = Level.from_raw ctxt level in
         return (ctxt, Single_result
@@ -1022,26 +1013,6 @@
       let ctxt = init_endorsements ctxt rights in
       return (ctxt, delegate_pk, block_delay)
 
-<<<<<<< HEAD
-let check_minimum_endorsements ctxt protocol_data block_delay =
-  let minimum =
-    Baking.minimum_allowed_endorsements ctxt
-      ~block_priority:protocol_data.Block_header.priority
-      ~block_delay in
-  let timestamp = Alpha_context.Timestamp.current ctxt in
-  if Compare.Int.(included_endorsements ctxt >= minimum) then
-    Ok ()
-  else
-    error (Not_enough_endorsements_for_priority
-             { required = minimum ;
-               priority = protocol_data.priority ;
-               endorsements = included_endorsements ctxt ;
-               timestamp })
-
-let finalize_application ctxt protocol_data delegate ~block_delay =
-  Lwt.return
-    (check_minimum_endorsements ctxt protocol_data block_delay) >>=? fun () ->
-=======
 let check_minimum_endorsements ctxt protocol_data block_delay included_endorsements =
   let minimum = Baking.minimum_allowed_endorsements ctxt ~block_delay in
   let timestamp = Timestamp.current ctxt in
@@ -1056,7 +1027,6 @@
   let included_endorsements = included_endorsements ctxt in
   check_minimum_endorsements ctxt
     protocol_data block_delay included_endorsements >>=? fun () ->
->>>>>>> ec3576fd
   let deposit = Constants.block_security_deposit ctxt in
   add_deposit ctxt delegate deposit >>=? fun ctxt ->
 
