(** Create and manipulate bootstrap-parameters and accounts. *)

open Internal_pervasives
open Protocol

(** Manipulate public/private key pairs. *)
module Key : sig
  (** Deterministically generate public/private key (hashes) from
      given strings. *)
  module Of_name : sig
    val pubkey : string -> string
    val pubkey_hash : string -> string
    val private_key : string -> string
  end
end

(** Create and transform Michelson programs. *)
module Script : sig
  type origin = [`Sandbox_faucet | `String of string]

  val parse :
<<<<<<< HEAD
    string -> Tezos_client_004_Pt24m4xi.Proto_alpha.Alpha_context.Script.expr

  val code_of_json_exn :
       string
    -> Tezos_client_004_Pt24m4xi.Proto_alpha.Michelson_v1_primitives.prim
       Tezos_micheline.Micheline.canonical

  val json_script_repr :
       Tezos_client_004_Pt24m4xi.Proto_alpha.Script_repr.expr
    -> Tezos_client_004_Pt24m4xi.Proto_alpha.Script_repr.expr
=======
    string -> Alpha_context.Script.expr

  val code_of_json_exn :
    string
    -> Michelson_v1_primitives.prim
      Tezos_micheline.Micheline.canonical

  val json_script_repr :
    Script_repr.expr
    -> Script_repr.expr
>>>>>>> ee133775
    -> Ezjsonm.t

  val original_json : string
  val faucet_tz : string

  val print :
<<<<<<< HEAD
       Tezos_client_004_Pt24m4xi.Proto_alpha.Script_repr.expr
    -> Tezos_client_004_Pt24m4xi.Proto_alpha.Script_repr.expr
=======
    Script_repr.expr
    -> Script_repr.expr
>>>>>>> ee133775
    -> unit

  val load : origin -> Ezjsonm.t
  val test : unit -> unit
end

(** An account is a named key-pair. *)
module Account : sig
  type t = private
    | Of_name of string
    | Key_pair of
        { name: string
        ; pubkey: string
        ; pubkey_hash: string
        ; private_key: string }

  val of_name : string -> t
  val of_namef : ('a, unit, string, t) format4 -> 'a

  val key_pair :
    string -> pubkey:string -> pubkey_hash:string -> private_key:string -> t

  val name : t -> string
  val pubkey : t -> string
  val pubkey_hash : t -> string
  val private_key : t -> string
end

module Voting_period : sig
  type t = Alpha_context.Voting_period.kind =
    | Proposal
    | Testing_vote
    | Testing
    | Promotion_vote

  val to_string : t -> string
end

(** [t] wraps bootstrap parameters for sandboxed protocols. *)
type t =
  { id: string
  ; bootstrap_accounts: (Account.t * Int64.t) list
  ; dictator: Account.t
  ; bootstrap_contracts: (Account.t * int * Script.origin) list
  ; expected_pow: int
  ; name: string
  ; hash: string
  ; time_between_blocks: int list
  ; blocks_per_roll_snapshot: int
  ; blocks_per_voting_period: int
  ; blocks_per_cycle: int
  ; preserved_cycles: int
  ; proof_of_work_threshold: int }

val compare : t -> t -> int
val default : unit -> t
val protocol_parameters_json : t -> Ezjsonm.t
val sandbox : t -> string
val protocol_parameters : t -> string
val expected_pow : t -> int
val id : t -> string
val bootstrap_accounts : t -> Account.t list
val dictator_name : t -> string
val dictator_secret_key : t -> string
val sandbox_path : config:< paths: Paths.t ; .. > -> t -> string
val protocol_parameters_path : config:< paths: Paths.t ; .. > -> t -> string

val ensure_script :
  config:< paths: Paths.t ; .. > -> t -> unit Genspio.Language.t
(** Build a {!Genspio.EDSL.t} script which generates the
    bootstrap-parameters JSON file. *)

val ensure :
     t
  -> config:< paths: Paths.t ; .. >
  -> (unit, [> `Lwt_exn of exn]) Asynchronous_result.t
(** Run the script created by [ensure_script], i.e. create the JSON
    bootstrap parameters. *)

val cli_term : unit -> t Cmdliner.Term.t
(** Create a [Cmdliner] term which configures protocol-parameters
    (e.g. options like ["--time-between-blocks"]). *)<|MERGE_RESOLUTION|>--- conflicted
+++ resolved
@@ -19,18 +19,6 @@
   type origin = [`Sandbox_faucet | `String of string]
 
   val parse :
-<<<<<<< HEAD
-    string -> Tezos_client_004_Pt24m4xi.Proto_alpha.Alpha_context.Script.expr
-
-  val code_of_json_exn :
-       string
-    -> Tezos_client_004_Pt24m4xi.Proto_alpha.Michelson_v1_primitives.prim
-       Tezos_micheline.Micheline.canonical
-
-  val json_script_repr :
-       Tezos_client_004_Pt24m4xi.Proto_alpha.Script_repr.expr
-    -> Tezos_client_004_Pt24m4xi.Proto_alpha.Script_repr.expr
-=======
     string -> Alpha_context.Script.expr
 
   val code_of_json_exn :
@@ -41,20 +29,14 @@
   val json_script_repr :
     Script_repr.expr
     -> Script_repr.expr
->>>>>>> ee133775
     -> Ezjsonm.t
 
   val original_json : string
   val faucet_tz : string
 
   val print :
-<<<<<<< HEAD
-       Tezos_client_004_Pt24m4xi.Proto_alpha.Script_repr.expr
-    -> Tezos_client_004_Pt24m4xi.Proto_alpha.Script_repr.expr
-=======
     Script_repr.expr
     -> Script_repr.expr
->>>>>>> ee133775
     -> unit
 
   val load : origin -> Ezjsonm.t
