--- conflicted
+++ resolved
@@ -105,12 +105,7 @@
   match p2p_params with
   | None ->
       let c_meta = init_connection_metadata None in
-<<<<<<< HEAD
-      lwt_log_notice Tag.DSL.(fun f ->
-          f "P2P layer is disabled" -% t event "p2p_disabled") >>= fun () ->
-=======
       Initialization_event.lwt_emit `P2p_layer_disabled >>= fun () ->
->>>>>>> c3f0fbfb
       return (P2p.faked_network Distributed_db_message.cfg peer_metadata_cfg c_meta)
   | Some (config, limits) ->
       let c_meta = init_connection_metadata (Some config) in
