--- conflicted
+++ resolved
@@ -547,31 +547,6 @@
                if next_request > now +. 0.2 then
                  acc
                else
-<<<<<<< HEAD
-                 let requested_peer =
-                   P2p_peer.Id.Set.random_elt
-                     (if P2p_peer.Set.is_empty remaining_peers
-                      then active_peers
-                      else remaining_peers) in
-                 let next = { peers = remaining_peers ;
-                              next_request = now +. delay ;
-                              delay = delay *. 1.5 } in
-                 Table.replace state.pending key next ;
-                 let requests =
-                   try key :: P2p_peer.Map.find requested_peer acc
-                   with Not_found -> [key] in
-                 P2p_peer.Map.add requested_peer requests acc)
-          state.pending P2p_peer.Map.empty in
-      P2p_peer.Map.iter (Request.send state.param) requests ;
-      P2p_peer.Map.fold begin fun peer request acc ->
-        acc >>= fun () ->
-        Lwt_list.iter_s (fun key ->
-            lwt_debug "requested %a from %a"
-              Hash.pp key P2p_peer.Id.pp_short peer)
-          request
-      end requests Lwt.return_unit >>= fun () ->
-      worker_loop state
-=======
                  let remaining_peers =
                    P2p_peer.Set.inter peers active_peers in
                  if P2p_peer.Set.is_empty remaining_peers &&
@@ -606,7 +581,6 @@
         loop state
     in
     loop state
->>>>>>> 00b80698
 
   let create param =
     let state = {
