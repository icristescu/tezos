--- conflicted
+++ resolved
@@ -140,11 +140,7 @@
   let iter t f = fold t ~init:() ~f:(fun k () -> f k)
 
   type contents = {
-<<<<<<< HEAD
-    header: Block_header.t ;
-=======
     header : Block_header.t ;
->>>>>>> 68738252
     message: string option ;
     max_operations_ttl: int ;
     last_allowed_fork_level: Int32.t ;
